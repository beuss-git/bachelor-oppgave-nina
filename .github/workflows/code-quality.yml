--- conflicted
+++ resolved
@@ -50,10 +50,7 @@
           key: ${{ steps.cache_key_prefix.outputs.result }}-${{ hashFiles('.pre-commit-config.yaml') }}
           restore-keys: |
             ${{ steps.cache_key_prefix.outputs.result }}-
-<<<<<<< HEAD
       - run: poetry run pre-commit run --all-files --show-diff-on-failure --color=always
-=======
-      - run: poetry run pre-commit run --all-files --show-diff-on-failure --color=always
+      
       - name: Test
-        run: poetry run pytest tests
->>>>>>> 25afb532
+        run: poetry run pytest tests