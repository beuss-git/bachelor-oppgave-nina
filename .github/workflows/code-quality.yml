name: Quality Checks
on: [pull_request]

jobs:
  build:
    runs-on: ubuntu-latest
    name: Checks
    steps:
      - uses: actions/checkout@v3
      - uses: actions/setup-python@v3
        with:
          python-version: 3.10.9
      - uses: abatilo/actions-poetry@v2
<<<<<<< HEAD
=======
        run: poetry install # Hack for mypy and pylint, don't want to run as system
>>>>>>> 702f0c1a
      - uses: pre-commit/action@v3.0.0<|MERGE_RESOLUTION|>--- conflicted
+++ resolved
@@ -1,4 +1,4 @@
-name: Quality Checks
+name: Code Quality Checks
 on: [pull_request]
 
 jobs:
@@ -11,8 +11,10 @@
         with:
           python-version: 3.10.9
       - uses: abatilo/actions-poetry@v2
-<<<<<<< HEAD
-=======
-        run: poetry install # Hack for mypy and pylint, don't want to run as system
->>>>>>> 702f0c1a
-      - uses: pre-commit/action@v3.0.0+      - run: poetry install
+      - run: poetry export -f requirements.txt --output requirements.txt
+      - run: pip install -r requirements.txt
+      - run: black --diff --check $(git ls-files '*.py')
+      - run: pylint --version
+      - run: pylint $(git ls-files '*.py') --rcfile=.pylintrc
+      - run: mypy --strict $(git ls-files '*.py')