--- conflicted
+++ resolved
@@ -4,15 +4,6 @@
 [mypy-qdarktheme]
 ignore_missing_imports = True
 
-<<<<<<< HEAD
-[mypy-cv2]
-ignore_missing_imports = True
-
-[mypy-pandas]
-ignore_missing_imports = True
-
-[mypy-ultralytics]
-=======
 [mypy-pytestqt.*]
 ignore_missing_imports = True
 
@@ -38,5 +29,7 @@
 ignore_missing_imports = True
 
 [mypy-ultralytics.*]
->>>>>>> 20a224df
+ignore_missing_imports = True
+
+[mypy-pandas]
 ignore_missing_imports = True