﻿[MAIN]
# Analyse import fallback blocks. This can be used to support both Python 2 and
# 3 compatible code, which means that the block might have code that exists
# only in one or another interpreter, leading to false positives when analysed.
analyse-fallback-blocks=no

# Load and enable all available extensions. Use --list-extensions to see a list
# all available extensions.
#enable-all-extensions=

# In error mode, messages with a category besides ERROR or FATAL are
# suppressed, and no reports are done by default. Error mode is compatible with
# disabling specific errors.
#errors-only=

# Always return a 0 (non-error) status code, even if lint errors are found.
# This is primarily useful in continuous integration scripts.
#exit-zero=

# A comma-separated list of package or module names from where C extensions may
# be loaded. Extensions are loading into the active Python interpreter and may
# run arbitrary code.
extension-pkg-allow-list=

# A comma-separated list of package or module names from where C extensions may
# be loaded. Extensions are loading into the active Python interpreter and may
# run arbitrary code. (This is an alternative name to extension-pkg-allow-list
# for backward compatibility.)
<<<<<<< HEAD
extension-pkg-whitelist=PyQt6,cv2
=======
extension-pkg-whitelist=PyQt6, PyQt6.*, pytest-qt, pytestqt.*, torch, cv2, yolov5
>>>>>>> 20a224df

# Return non-zero exit code if any of these messages/categories are detected,
# even if score is above --fail-under value. Syntax same as enable. Messages
# specified are enabled, while categories only check already-enabled messages.
fail-on=

# Specify a score threshold under which the program will exit with error.
fail-under=10

# Interpret the stdin as a python script, whose filename needs to be passed as
# the module_or_package argument.
#from-stdin=

# Files or directories to be skipped. They should be base names, not paths.
ignore=CVS

# Add files or directories matching the regular expressions patterns to the
# ignore-list. The regex matches against paths and can be in Posix or Windows
# format. Because '\' represents the directory delimiter on Windows systems, it
# can't be used as an escape character.
ignore-paths=

# Files or directories matching the regular expression patterns are skipped.
# The regex matches against base names, not paths. The default value ignores
# Emacs file locks
ignore-patterns=^\.#

# List of module names for which member attributes should not be checked
# (useful for modules/projects where namespaces are manipulated during runtime
# and thus existing member attributes cannot be deduced by static analysis). It
# supports qualified module names, as well as Unix pattern matching.
ignored-modules=

# Python code to execute, usually for sys.path manipulation such as
# pygtk.require().
#init-hook=

# Use multiple processes to speed up Pylint. Specifying 0 will auto-detect the
# number of processors available to use, and will cap the count on Windows to
# avoid hangs.
jobs=1

# Control the amount of potential inferred values when inferring a single
# object. This can help the performance when dealing with large functions or
# complex, nested conditions.
limit-inference-results=100

# List of plugins (as comma separated values of python module names) to load,
# usually to register additional checkers.
load-plugins=

# Pickle collected data for later comparisons.
persistent=yes

# Minimum Python version to use for version dependent checks. Will default to
# the version used to run pylint.
py-version=3.10

# Discover python modules and packages in the file system subtree.
recursive=no

# When enabled, pylint would attempt to guess common misconfiguration and emit
# user-friendly hints instead of false-positive error messages.
suggestion-mode=yes

# Allow loading of arbitrary C extensions. Extensions are imported into the
# active Python interpreter and may run arbitrary code.
unsafe-load-any-extension=no

# In verbose mode, extra non-checker-related info will be displayed.
#verbose=


[BASIC]

# Naming style matching correct argument names.
argument-naming-style=snake_case

# Regular expression matching correct argument names. Overrides argument-
# naming-style. If left empty, argument names will be checked with the set
# naming style.
#argument-rgx=

# Naming style matching correct attribute names.
attr-naming-style=snake_case

# Regular expression matching correct attribute names. Overrides attr-naming-
# style. If left empty, attribute names will be checked with the set naming
# style.
#attr-rgx=

# Bad variable names which should always be refused, separated by a comma.
bad-names=foo,
          bar,
          baz,
          toto,
          tutu,
          tata

# Bad variable names regexes, separated by a comma. If names match any regex,
# they will always be refused
bad-names-rgxs=

# Naming style matching correct class attribute names.
class-attribute-naming-style=any

# Regular expression matching correct class attribute names. Overrides class-
# attribute-naming-style. If left empty, class attribute names will be checked
# with the set naming style.
#class-attribute-rgx=

# Naming style matching correct class constant names.
class-const-naming-style=UPPER_CASE

# Regular expression matching correct class constant names. Overrides class-
# const-naming-style. If left empty, class constant names will be checked with
# the set naming style.
#class-const-rgx=

# Naming style matching correct class names.
class-naming-style=PascalCase

# Regular expression matching correct class names. Overrides class-naming-
# style. If left empty, class names will be checked with the set naming style.
#class-rgx=

# Naming style matching correct constant names.
const-naming-style=UPPER_CASE

# Regular expression matching correct constant names. Overrides const-naming-
# style. If left empty, constant names will be checked with the set naming
# style.
#const-rgx=

# Minimum line length for functions/classes that require docstrings, shorter
# ones are exempt.
docstring-min-length=-1

# Naming style matching correct function names.
function-naming-style=snake_case

# Regular expression matching correct function names. Overrides function-
# naming-style. If left empty, function names will be checked with the set
# naming style.
#function-rgx=

# Good variable names which should always be accepted, separated by a comma.
good-names=i,
           j,
           k,
           ex,
           Run,
           _

# Good variable names regexes, separated by a comma. If names match any regex,
# they will always be accepted
good-names-rgxs=

# Include a hint for the correct naming format with invalid-name.
include-naming-hint=no

# Naming style matching correct inline iteration names.
inlinevar-naming-style=any

# Regular expression matching correct inline iteration names. Overrides
# inlinevar-naming-style. If left empty, inline iteration names will be checked
# with the set naming style.
#inlinevar-rgx=

# Naming style matching correct method names.
method-naming-style=snake_case

# Regular expression matching correct method names. Overrides method-naming-
# style. If left empty, method names will be checked with the set naming style.
#method-rgx=

# Naming style matching correct module names.
module-naming-style=snake_case

# Regular expression matching correct module names. Overrides module-naming-
# style. If left empty, module names will be checked with the set naming style.
#module-rgx=

# Colon-delimited sets of names that determine each other's naming style when
# the name regexes allow several styles.
name-group=

# Regular expression which should only match function or class names that do
# not require a docstring.
no-docstring-rgx=^_

# List of decorators that produce properties, such as abc.abstractproperty. Add
# to this list to register other decorators that produce valid properties.
# These decorators are taken in consideration only for invalid-name.
property-classes=abc.abstractproperty

# Regular expression matching correct type variable names. If left empty, type
# variable names will be checked with the set naming style.
#typevar-rgx=

# Naming style matching correct variable names.
variable-naming-style=snake_case

# Regular expression matching correct variable names. Overrides variable-
# naming-style. If left empty, variable names will be checked with the set
# naming style.
#variable-rgx=


[CLASSES]

# Warn about protected attribute access inside special methods
check-protected-access-in-special-methods=no

# List of method names used to declare (i.e. assign) instance attributes.
defining-attr-methods=__init__,
                      __new__,
                      setUp,
                      __post_init__

# List of member names, which should be excluded from the protected access
# warning.
exclude-protected=_asdict,
                  _fields,
                  _replace,
                  _source,
                  _make

# List of valid names for the first argument in a class method.
valid-classmethod-first-arg=cls

# List of valid names for the first argument in a metaclass class method.
valid-metaclass-classmethod-first-arg=cls


[DESIGN]

# List of regular expressions of class ancestor names to ignore when counting
# public methods (see R0903)
exclude-too-few-public-methods=

# List of qualified class names to ignore when counting class parents (see
# R0901)
ignored-parents=

# Maximum number of arguments for function / method.
max-args=5

# Maximum number of attributes for a class (see R0902).
max-attributes=7

# Maximum number of boolean expressions in an if statement (see R0916).
max-bool-expr=5

# Maximum number of branch for function / method body.
max-branches=12

# Maximum number of locals for function / method body.
max-locals=15

# Maximum number of parents for a class (see R0901).
max-parents=7

# Maximum number of public methods for a class (see R0904).
max-public-methods=20

# Maximum number of return / yield for function / method body.
max-returns=6

# Maximum number of statements in function / method body.
max-statements=50

# Minimum number of public methods for a class (see R0903).
min-public-methods=2


[EXCEPTIONS]

# Exceptions that will emit a warning when caught.
overgeneral-exceptions=builtins.BaseException,
                       builtins.Exception


[FORMAT]

# Expected format of line ending, e.g. empty (any line ending), LF or CRLF.
expected-line-ending-format=

# Regexp for a line that is allowed to be longer than the limit.
ignore-long-lines=^\s*(# )?<?https?://\S+>?$

# Number of spaces of indent required inside a hanging or continued line.
indent-after-paren=4

# String used as indentation unit. This is usually "    " (4 spaces) or "\t" (1
# tab).
indent-string='    '

# Maximum number of characters on a single line.
max-line-length=100

# Maximum number of lines in a module.
max-module-lines=1000

# Allow the body of a class to be on the same line as the declaration if body
# contains single statement.
single-line-class-stmt=no

# Allow the body of an if to be on the same line as the test if there is no
# else.
single-line-if-stmt=no


[IMPORTS]

# List of modules that can be imported at any level, not just the top level
# one.
allow-any-import-level=

# Allow wildcard imports from modules that define __all__.
allow-wildcard-with-all=no

# Deprecated modules which should not be used, separated by a comma.
deprecated-modules=

# Output a graph (.gv or any supported image format) of external dependencies
# to the given file (report RP0402 must not be disabled).
ext-import-graph=

# Output a graph (.gv or any supported image format) of all (i.e. internal and
# external) dependencies to the given file (report RP0402 must not be
# disabled).
import-graph=

# Output a graph (.gv or any supported image format) of internal dependencies
# to the given file (report RP0402 must not be disabled).
int-import-graph=

# Force import order to recognize a module as part of the standard
# compatibility libraries.
known-standard-library=

# Force import order to recognize a module as part of a third party library.
known-third-party=enchant

# Couples of modules and preferred modules, separated by a comma.
preferred-modules=


[LOGGING]

# The type of string formatting that logging methods do. `old` means using %
# formatting, `new` is for `{}` formatting.
logging-format-style=old

# Logging modules to check that the string format arguments are in logging
# function parameter format.
logging-modules=logging


[MESSAGES CONTROL]

# Only show warnings with the listed confidence levels. Leave empty to show
# all. Valid levels: HIGH, CONTROL_FLOW, INFERENCE, INFERENCE_FAILURE,
# UNDEFINED.
confidence=HIGH,
           CONTROL_FLOW,
           INFERENCE,
           INFERENCE_FAILURE,
           UNDEFINED

# Disable the message, report, category or checker with the given id(s). You
# can either give multiple identifiers separated by comma (,) or put this
# option multiple times (only on the command line, not in the configuration
# file where it should appear only once). You can also use "--disable=all" to
# disable everything first and then re-enable specific checks. For example, if
# you want to run only the similarities checker, you can use "--disable=all
# --enable=similarities". If you want to run only the classes checker, but have
# no Warning level messages displayed, use "--disable=all --enable=classes
# --disable=W".
disable=raw-checker-failed,
        bad-inline-option,
        locally-disabled,
        file-ignored,
        suppressed-message,
        useless-suppression,
        deprecated-pragma,
        use-symbolic-message-instead

# Enable the message, report, category or checker with the given id(s). You can
# either give multiple identifier separated by comma (,) or put this option
# multiple time (only on the command line, not in the configuration file where
# it should appear only once). See also the "--disable" option for examples.
enable=c-extension-no-member


[METHOD_ARGS]

# List of qualified names (i.e., library.method) which require a timeout
# parameter e.g. 'requests.api.get,requests.api.post'
timeout-methods=requests.api.delete,requests.api.get,requests.api.head,requests.api.options,requests.api.patch,requests.api.post,requests.api.put,requests.api.request


[MISCELLANEOUS]

# List of note tags to take in consideration, separated by a comma.
notes=XXX


# Regular expression of note tags to take in consideration.
notes-rgx=


[REFACTORING]

# Maximum number of nested blocks for function / method body
max-nested-blocks=5

# Complete name of functions that never returns. When checking for
# inconsistent-return-statements if a never returning function is called then
# it will be considered as an explicit return statement and no message will be
# printed.
never-returning-functions=sys.exit,argparse.parse_error


[REPORTS]

# Python expression which should return a score less than or equal to 10. You
# have access to the variables 'fatal', 'error', 'warning', 'refactor',
# 'convention', and 'info' which contain the number of messages in each
# category, as well as 'statement' which is the total number of statements
# analyzed. This score is used by the global evaluation report (RP0004).
evaluation=max(0, 0 if fatal else 10.0 - ((float(5 * error + warning + refactor + convention) / statement) * 10))

# Template used to display messages. This is a python new-style format string
# used to format the message information. See doc for all details.
msg-template=

# Set the output format. Available formats are text, parseable, colorized, json
# and msvs (visual studio). You can also give a reporter class, e.g.
# mypackage.mymodule.MyReporterClass.
#output-format=

# Tells whether to display a full report or only the messages.
reports=no

# Activate the evaluation score.
score=yes


[SIMILARITIES]

# Comments are removed from the similarity computation
ignore-comments=yes

# Docstrings are removed from the similarity computation
ignore-docstrings=yes

# Imports are removed from the similarity computation
ignore-imports=yes

# Signatures are removed from the similarity computation
ignore-signatures=yes

# Minimum lines number of a similarity.
min-similarity-lines=4


[SPELLING]

# Limits count of emitted suggestions for spelling mistakes.
max-spelling-suggestions=4

# Spelling dictionary name. Available dictionaries: none. To make it work,
# install the 'python-enchant' package.
spelling-dict=

# List of comma separated words that should be considered directives if they
# appear at the beginning of a comment and should not be checked.
spelling-ignore-comment-directives=fmt: on,fmt: off,noqa:,noqa,nosec,isort:skip,mypy:

# List of comma separated words that should not be checked.
spelling-ignore-words=

# A path to a file that contains the private dictionary; one word per line.
spelling-private-dict-file=

# Tells whether to store unknown words to the private dictionary (see the
# --spelling-private-dict-file option) instead of raising a message.
spelling-store-unknown-words=no


[STRING]

# This flag controls whether inconsistent-quotes generates a warning when the
# character used as a quote delimiter is used inconsistently within a module.
check-quote-consistency=no

# This flag controls whether the implicit-str-concat should generate a warning
# on implicit string concatenation in sequences defined over several lines.
check-str-concat-over-line-jumps=no


[TYPECHECK]

# List of decorators that produce context managers, such as
# contextlib.contextmanager. Add to this list to register other decorators that
# produce valid context managers.
contextmanager-decorators=contextlib.contextmanager

# List of members which are set dynamically and missed by pylint inference
# system, and so shouldn't trigger E1101 when accessed. Python regular
# expressions are accepted.
<<<<<<< HEAD
generated-members=cv2.*
=======
generated-members=numpy.*, torch.*, cv2.*
>>>>>>> 20a224df

# Tells whether to warn about missing members when the owner of the attribute
# is inferred to be None.
ignore-none=yes

# This flag controls whether pylint should warn about no-member and similar
# checks whenever an opaque object is returned when inferring. The inference
# can return multiple potential results while evaluating a Python object, but
# some branches might not be evaluated, which results in partial inference. In
# that case, it might be useful to still emit no-member and other checks for
# the rest of the inferred objects.
ignore-on-opaque-inference=yes

# List of symbolic message names to ignore for Mixin members.
ignored-checks-for-mixins=no-member,
                          not-async-context-manager,
                          not-context-manager,
                          attribute-defined-outside-init

# List of class names for which member attributes should not be checked (useful
# for classes with dynamically set attributes). This supports the use of
# qualified names.
ignored-classes=optparse.Values,thread._local,_thread._local,argparse.Namespace

# Show a hint with possible names when a member name was not found. The aspect
# of finding the hint is based on edit distance.
missing-member-hint=yes

# The minimum edit distance a name should have in order to be considered a
# similar match for a missing member name.
missing-member-hint-distance=1

# The total number of similar names that should be taken in consideration when
# showing a hint for a missing member.
missing-member-max-choices=1

# Regex pattern to define which classes are considered mixins.
mixin-class-rgx=.*[Mm]ixin

# List of decorators that change the signature of a decorated function.
signature-mutators=


[VARIABLES]

# List of additional names supposed to be defined in builtins. Remember that
# you should avoid defining new builtins when possible.
additional-builtins=

# Tells whether unused global variables should be treated as a violation.
allow-global-unused-variables=yes

# List of names allowed to shadow builtins
allowed-redefined-builtins=

# List of strings which can identify a callback function by name. A callback
# name must start or end with one of those strings.
callbacks=cb_,
          _cb

# A regular expression matching the name of dummy variables (i.e. expected to
# not be used).
dummy-variables-rgx=_+$|(_[a-zA-Z0-9_]*[a-zA-Z0-9]+?$)|dummy|^ignored_|^unused_

# Argument names that match this expression will be ignored.
ignored-argument-names=_.*|^ignored_|^unused_

# Tells whether we should check for unused import in __init__ files.
init-import=no

# List of qualified module names which can have objects that can redefine
# builtins.
redefining-builtins-modules=six.moves,past.builtins,future.builtins,builtins,io<|MERGE_RESOLUTION|>--- conflicted
+++ resolved
@@ -1,4 +1,4 @@
-﻿[MAIN]
+[MAIN]
 # Analyse import fallback blocks. This can be used to support both Python 2 and
 # 3 compatible code, which means that the block might have code that exists
 # only in one or another interpreter, leading to false positives when analysed.
@@ -26,11 +26,7 @@
 # be loaded. Extensions are loading into the active Python interpreter and may
 # run arbitrary code. (This is an alternative name to extension-pkg-allow-list
 # for backward compatibility.)
-<<<<<<< HEAD
-extension-pkg-whitelist=PyQt6,cv2
-=======
 extension-pkg-whitelist=PyQt6, PyQt6.*, pytest-qt, pytestqt.*, torch, cv2, yolov5
->>>>>>> 20a224df
 
 # Return non-zero exit code if any of these messages/categories are detected,
 # even if score is above --fail-under value. Syntax same as enable. Messages
@@ -544,11 +540,7 @@
 # List of members which are set dynamically and missed by pylint inference
 # system, and so shouldn't trigger E1101 when accessed. Python regular
 # expressions are accepted.
-<<<<<<< HEAD
-generated-members=cv2.*
-=======
 generated-members=numpy.*, torch.*, cv2.*
->>>>>>> 20a224df
 
 # Tells whether to warn about missing members when the owner of the attribute
 # is inferred to be None.
