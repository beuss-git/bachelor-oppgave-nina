--- conflicted
+++ resolved
@@ -27,11 +27,7 @@
 # be loaded. Extensions are loading into the active Python interpreter and may
 # run arbitrary code. (This is an alternative name to extension-pkg-allow-list
 # for backward compatibility.)
-<<<<<<< HEAD
-extension-pkg-whitelist=PyQt6, pytest-qt, pytestqt.*
-=======
-extension-pkg-whitelist=PyQt6,torch,cv2,yolov5
->>>>>>> 5ddb26a8
+extension-pkg-whitelist=PyQt6, pytest-qt, pytestqt.*, torch, cv2, yolov5
 
 # Return non-zero exit code if any of these messages/categories are detected,
 # even if score is above --fail-under value. Syntax same as enable. Messages
