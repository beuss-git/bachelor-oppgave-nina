--- conflicted
+++ resolved
@@ -1,5 +1,5 @@
 """Creates a widget for browsing files depending on the mode"""
-import typing
+from typing import List
 
 from PyQt6.QtWidgets import (
     QWidget,
@@ -36,7 +36,7 @@
         """
 
         # Creates empty list for filepaths
-        self.filepaths: typing.List[str] = []
+        self.filepaths: List[str] = []
 
         QWidget.__init__(self)
         layout = QHBoxLayout()
@@ -59,58 +59,6 @@
         layout.addWidget(self.button)
         layout.addStretch()
 
-<<<<<<< HEAD
-        # --------------------------------------------------------------------
-
-    # For example,
-    #    setMode(FileBrowser.OpenFile)
-    #    setMode(FileBrowser.OpenFiles)
-    #    setMode(FileBrowser.OpenDirectory)
-    #    setMode(FileBrowser.SaveFile)
-    # def set_mode(self, mode: int) -> None:
-    #    """_summary_"""
-    #    self.mode = mode
-
-    # --------------------------------------------------------------------
-    # For example,
-    #    setFileFilter('Images (*.png *.xpm *.jpg)')
-    def set_file_filter(self, text: str) -> None:
-        """_summary_
-
-        Args:
-            text (str): _description_
-        """
-        self.filter_name = text
-
-    # --------------------------------------------------------------------
-    def set_default_dir(self, path: str) -> None:
-        """_summary_
-
-        Args:
-            path (str): _description_
-        """
-        self.dirpath = path
-
-    def set_default_paths(self, paths: typing.List[str]) -> None:
-        """Set the default paths.
-
-        Args:
-            paths: A list of paths.
-        """
-        self.filepaths = paths
-        self.__update()
-
-    def __update(self) -> None:
-        if len(self.filepaths) == 0:
-            return
-        if len(self.filepaths) == 1:
-            self.line_edit.setText(self.filepaths[0])
-        else:
-            self.line_edit.setText(",".join(self.filepaths))
-
-    # --------------------------------------------------------------------
-=======
->>>>>>> 888812d7
     def get_file(self) -> None:
         """Opens file browser to gather one or more file(s) or save a file"""
         self.filepaths = []
@@ -156,27 +104,6 @@
                 )[0]
             )
 
-<<<<<<< HEAD
-        self.__update()
-
-    # --------------------------------------------------------------------
-    def set_label_width(self, width: int) -> None:
-        """_summary_
-
-        Args:
-            width (int): _description_
-        """
-        self.label.setFixedWidth(width)
-
-    # --------------------------------------------------------------------
-    def set_line_edit_width(self, width: int) -> None:
-        """_summary_
-
-        Args:
-            width (int): _description_
-        """
-        self.line_edit.setFixedWidth(width)
-=======
         # If the user cancels the file browser, the filepaths list will be empty
         if len(self.filepaths) == 0:
             return
@@ -184,8 +111,15 @@
         # If the user selects only one file, the filepaths list will have only one element
         if len(self.filepaths) == 1:
             self.line_edit.setText(self.filepaths[0])
->>>>>>> 888812d7
 
         # If the user selects more than one file, the filepaths list will have more than one element
         else:
-            self.line_edit.setText(",".join(self.filepaths))+            self.line_edit.setText(",".join(self.filepaths))
+
+    def get_paths(self) -> List[str]:
+        """Returns the file path
+
+        Returns:
+            str: File path
+        """
+        return self.filepaths