--- conflicted
+++ resolved
@@ -46,18 +46,13 @@
 
         self.input_folder_path = folder_path
         self.output_folder_path = output_folder_path
-<<<<<<< HEAD
-        self.data_manager: DataManager
-        self.report_manager: ReportManager
+        self.model = None
         self.stop_event = threading.Event()
 
     def stop(self) -> None:
         """Stop worker from processing more videos."""
         self.log("Stopping...")
         self.stop_event.set()
-=======
-        self.model = None
->>>>>>> b47925f1
 
     def run(self) -> None:
         """Run the detection."""
@@ -82,21 +77,10 @@
         if self.input_folder_path is None:
             return
 
-<<<<<<< HEAD
-        for i, video in enumerate(videos):
-            if self.stop_event.is_set():
-                break
-
-            self.log(f"Processing {i + 1}/{len(videos)} ({video})")
-            self.process_video(self.input_folder_path / video)
-            self.data_manager.add_video_data(
-                self.input_folder_path / video, video, self.output_folder_path
-=======
         with DataManager() as data_manager:
             report_manager = ReportManager(
                 self.output_folder_path,
                 data_manager,
->>>>>>> b47925f1
             )
 
             try:
