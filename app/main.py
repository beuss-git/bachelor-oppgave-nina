--- conflicted
+++ resolved
@@ -1,153 +1,142 @@
-"""Main file for our application"""
-
-# Only needed for access to command line arguments
-import sys
-import os
-from pathlib import Path
-import qdarktheme
-
-from PyQt6.QtWidgets import (
-    QApplication,
-    QMainWindow,
-    QVBoxLayout,
-    QPushButton,
-    QWidget,
-)
-from PyQt6 import QtGui
-from PyQt6.QtCore import Qt
-from app.widgets.file_browser import FileBrowser
-<<<<<<< HEAD
-from app.settings import Settings
-=======
-from app.logger import get_logger, create_logger
->>>>>>> 25b4ab09
-from .formats import Formats
-from .widgets.options_widgets import AdvancedOptions
-from .widgets.error_dialog import ErrorDialog
-from .widgets.detection_window import DetectionWindow
-from .panels import WidgetPanel
-
-logger = get_logger()
-
-<<<<<<< HEAD
-=======
-
->>>>>>> 25b4ab09
-class MainWindow(QMainWindow):  # pylint: disable=too-few-public-methods
-    """Main Window"""
-
-    def __init__(self) -> None:
-        """Initiates the main window"""
-
-        super().__init__()
-
-        # Set default window settings
-        self.window_width, self.window_height = (
-            Settings.get_window_width(),
-            Settings.get_window_height(),
-        )
-        self.setWindowTitle("Fish detector 3000")
-        self.setMinimumSize(self.window_width, self.window_height)
-        self.resize(self.window_width, self.window_height)
-        self.setWindowIcon(QtGui.QIcon("app/images/app_logo.png"))
-
-        # Initializes the main layout for the window
-        self.widget = QWidget()
-        self.parent_layout = QVBoxLayout()
-<<<<<<< HEAD
-
-        # Sets main layout for the window
-        self.widget.setLayout(self.parent_layout)
-        self.setCentralWidget(self.widget)
-        print("Main window created")
-=======
-        self.setLayout(self.parent_layout)
-        logger.info("Main window created")
->>>>>>> 25b4ab09
-
-        # Adds file browser panel
-
-        self.open_dir = FileBrowser("Open Dir", Formats.FileType.OPEN_DIR)
-        self.save_dir = FileBrowser("Save Dir", Formats.FileType.OPEN_DIR)
-        WidgetPanel.add_file_browser_panel(
-            self.parent_layout, self.open_dir, self.save_dir
-        )
-        self.parent_layout.addStretch()
-
-        # Adds options panel
-        WidgetPanel.add_options_panel(self.parent_layout)
-        self.parent_layout.addStretch()
-
-        # Adds advanced options panel
-        self.parent_layout.addWidget(AdvancedOptions())
-        self.parent_layout.addStretch()
-
-        # Adds run button
-        self.run_btn = QPushButton("Run")
-        self.run_btn.setFixedWidth(100)
-        self.run_btn.clicked.connect(self.run)
-        self.run_btn.setStyleSheet("background-color: green")
-        self.parent_layout.addWidget(self.run_btn)
-        self.parent_layout.setAlignment(self.run_btn, Qt.AlignmentFlag.AlignCenter)
-
-        # Sets the layout
-        widget = QWidget()
-        widget.setLayout(self.parent_layout)
-        self.setCentralWidget(widget)
-
-    def run(self) -> None:
-        """This will run core.process_folder with the selected folder"""
-        logger.info("Paths: %s", self.open_dir.get_paths())
-        input_paths = self.open_dir.get_paths()
-        if len(input_paths) == 0:
-            ErrorDialog("No input folder selected", parent=self).exec()
-            return
-
-        output_paths = self.save_dir.get_paths()
-        if len(output_paths) == 0:
-            ErrorDialog("No output folder selected", parent=self).exec()
-            return
-
-        input_folder_path = input_paths[0]
-        output_folder_path = output_paths[0]
-
-        if not os.path.exists(input_folder_path):
-            ErrorDialog("Input folder does not exist", parent=self).exec()
-            return
-
-        if not os.path.exists(output_folder_path):
-            ErrorDialog("Output folder does not exist", parent=self).exec()
-            return
-
-        # Disable run button while processing
-        self.run_btn.setEnabled(False)
-
-        dlg = DetectionWindow(
-            Path(input_folder_path), Path(output_folder_path), parent=self
-        )
-        dlg.exec()
-
-        # Re-enable button now that processing is done
-        self.run_btn.setEnabled(True)
-
-
-def main() -> None:
-    """Main"""
-
-    # Create the logger
-    create_logger()
-
-    # You need one (and only one) QApplication instance per application.
-    # Pass in sys.argv to allow command line arguments for your app.
-    # If you know you won't use command line arguments QApplication([]) works too.
-    app = QApplication(sys.argv)
-    # Apply the complete dark theme to your Qt App.
-    qdarktheme.setup_theme("auto")
-    # Default is "rounded".
-    # stylesheet = qdarktheme.setup_theme(corner_shape="sharp")
-
-    window = MainWindow()
-    window.show()  # IMPORTANT!!!!! Windows are hidden by default.
-
-    # Start the event loop.
-    app.exec()
+"""Main file for our application"""
+
+# Only needed for access to command line arguments
+import sys
+import os
+from pathlib import Path
+import qdarktheme
+
+from PyQt6.QtWidgets import (
+    QApplication,
+    QMainWindow,
+    QVBoxLayout,
+    QPushButton,
+    QWidget,
+)
+from PyQt6 import QtGui
+from PyQt6.QtCore import Qt
+from app.widgets.file_browser import FileBrowser
+from app.logger import get_logger, create_logger
+from app.settings import Settings
+from .formats import Formats
+from .widgets.options_widgets import AdvancedOptions
+from .widgets.error_dialog import ErrorDialog
+from .widgets.detection_window import DetectionWindow
+from .panels import WidgetPanel
+
+logger = get_logger()
+
+
+class MainWindow(QMainWindow):  # pylint: disable=too-few-public-methods
+    """Main Window"""
+
+    def __init__(self) -> None:
+        """Initiates the main window"""
+
+        super().__init__()
+
+        # Set default window settings
+        self.window_width, self.window_height = (
+            Settings.get_window_width(),
+            Settings.get_window_height(),
+        )
+        self.setWindowTitle("Fish detector 3000")
+        self.setMinimumSize(self.window_width, self.window_height)
+        self.resize(self.window_width, self.window_height)
+        self.setWindowIcon(QtGui.QIcon("app/images/app_logo.png"))
+
+        # Initializes the main layout for the window
+        self.widget = QWidget()
+        self.parent_layout = QVBoxLayout()
+
+        # Sets main layout for the window
+        self.parent_layout = QVBoxLayout()
+        self.setLayout(self.parent_layout)
+        logger.info("Main window created")
+
+        # Adds file browser panel
+
+        self.open_dir = FileBrowser("Open Dir", Formats.FileType.OPEN_DIR)
+        self.save_dir = FileBrowser("Save Dir", Formats.FileType.OPEN_DIR)
+        WidgetPanel.add_file_browser_panel(
+            self.parent_layout, self.open_dir, self.save_dir
+        )
+        self.parent_layout.addStretch()
+
+        # Adds options panel
+        WidgetPanel.add_options_panel(self.parent_layout)
+        self.parent_layout.addStretch()
+
+        # Adds advanced options panel
+        self.parent_layout.addWidget(AdvancedOptions())
+        self.parent_layout.addStretch()
+
+        # Adds run button
+        self.run_btn = QPushButton("Run")
+        self.run_btn.setFixedWidth(100)
+        self.run_btn.clicked.connect(self.run)
+        self.run_btn.setStyleSheet("background-color: green")
+        self.parent_layout.addWidget(self.run_btn)
+        self.parent_layout.setAlignment(self.run_btn, Qt.AlignmentFlag.AlignCenter)
+
+        # Sets the layout
+        widget = QWidget()
+        widget.setLayout(self.parent_layout)
+        self.setCentralWidget(widget)
+
+    def run(self) -> None:
+        """This will run core.process_folder with the selected folder"""
+        logger.info("Paths: %s", self.open_dir.get_paths())
+        input_paths = self.open_dir.get_paths()
+        if len(input_paths) == 0:
+            ErrorDialog("No input folder selected", parent=self).exec()
+            return
+
+        output_paths = self.save_dir.get_paths()
+        if len(output_paths) == 0:
+            ErrorDialog("No output folder selected", parent=self).exec()
+            return
+
+        input_folder_path = input_paths[0]
+        output_folder_path = output_paths[0]
+
+        if not os.path.exists(input_folder_path):
+            ErrorDialog("Input folder does not exist", parent=self).exec()
+            return
+
+        if not os.path.exists(output_folder_path):
+            ErrorDialog("Output folder does not exist", parent=self).exec()
+            return
+
+        # Disable run button while processing
+        self.run_btn.setEnabled(False)
+
+        dlg = DetectionWindow(
+            Path(input_folder_path), Path(output_folder_path), parent=self
+        )
+        dlg.exec()
+
+        # Re-enable button now that processing is done
+        self.run_btn.setEnabled(True)
+
+
+def main() -> None:
+    """Main"""
+
+    # Create the logger
+    create_logger()
+
+    # You need one (and only one) QApplication instance per application.
+    # Pass in sys.argv to allow command line arguments for your app.
+    # If you know you won't use command line arguments QApplication([]) works too.
+    app = QApplication(sys.argv)
+    # Apply the complete dark theme to your Qt App.
+    qdarktheme.setup_theme("auto")
+    # Default is "rounded".
+    # stylesheet = qdarktheme.setup_theme(corner_shape="sharp")
+
+    window = MainWindow()
+    window.show()  # IMPORTANT!!!!! Windows are hidden by default.
+
+    # Start the event loop.
+    app.exec()