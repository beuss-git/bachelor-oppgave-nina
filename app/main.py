"""Main file for our application"""

# Only needed for access to command line arguments
import sys
<<<<<<< HEAD
import os
from pathlib import Path
=======

>>>>>>> 0b03ebd4
import qdarktheme

from PyQt6.QtWidgets import (
    QApplication,
    QMainWindow,
    QVBoxLayout,
    QPushButton,
    QWidget,
)
from PyQt6 import QtGui
from PyQt6.QtCore import Qt
<<<<<<< HEAD
from app.widgets.file_browser import FileBrowser
from .globals import Globals
from .widgets.options_widgets import (
    DropDownWidget,
    AdvancedOptions,
)
from .widgets.error_dialog import ErrorDialog
from .widgets.detection_window import DetectionWindow
=======
from app.execute_process import ProgressWindow
from app.widgets.options_widgets import (
    AdvancedOptions,
)
from app.logger import Logger
from app.panels import WidgetPanel
from app.formats import Formats
from app.settings import Settings
>>>>>>> 0b03ebd4


class MainWindow(QMainWindow):
    """Main Window"""

    def __init__(self) -> None:
        """Initiates the main window"""

        super().__init__()

        # Set concurrent window settings
        self.window_width, self.window_height = (
            Settings.get_window_width(),
            Settings.get_window_height(),
        )
        # Set minimum/default window settings
        self.min_window_width, self.min_window_height = (
            Formats.default_window_width,
            Formats.default_window_height,
        )
        self.setWindowTitle("Fish detector 3000")
        self.setMinimumSize(self.min_window_width, self.min_window_height)
        self.resize(self.window_width, self.window_height)
        self.setWindowIcon(QtGui.QIcon("app/images/app_logo.png"))

        # Initializes the main layout for the window
        self.widget = QWidget()
        self.parent_layout = QVBoxLayout()

        # Sets the layout
        self.widget.setLayout(self.parent_layout)
        self.setCentralWidget(self.widget)
        print("Main window created")

        # Adds file browser panel
        WidgetPanel().file_browser_panel(self.parent_layout)
        self.parent_layout.addStretch()

        # Adds options panel
        WidgetPanel().options_panel(self.parent_layout)
        self.parent_layout.addStretch()

        # Adds advanced options panel
        self.parent_layout.addWidget(AdvancedOptions())
        self.parent_layout.addStretch()

        # Adds run button
<<<<<<< HEAD
        self.run_process_button()

        # Sets the layout
        widget = QWidget()
        widget.setLayout(self.parent_layout)
        self.setCentralWidget(widget)

    def file_browser_panel(self) -> None:
        """Sets up panel with open dir and save files"""
        vlayout = QVBoxLayout()

        self.dir_fb = FileBrowser("Open Dir", FileBrowser.OpenDirectory)
        self.save_fb = FileBrowser("Save File", FileBrowser.OpenDirectory)

        vlayout.addWidget(self.dir_fb)
        vlayout.addWidget(self.save_fb)
=======
        self.run_btn = self.run_process_button()
>>>>>>> 0b03ebd4

    def run_process_button(self) -> QPushButton:
        """Creates button to run process"""
<<<<<<< HEAD
        self.run_btn = QPushButton("Run")
        self.run_btn.setFixedWidth(100)
        self.run_btn.clicked.connect(self.run)
        self.run_btn.setStyleSheet("background-color: green")
        self.parent_layout.addWidget(self.run_btn)
        self.parent_layout.setAlignment(self.run_btn, Qt.AlignmentFlag.AlignCenter)

    def options_panel(self) -> None:
        """Sets up panel with options"""

        buffer_layout = QHBoxLayout()
        buffer_layout.addWidget(DropDownWidget("Buffer Before", Globals.buffer_options))
        buffer_layout.addWidget(DropDownWidget("Buffer After", Globals.buffer_options))

    def run(self) -> None:
        """This will run core.process_folder with the selected folder"""
        print(f"Paths: {self.dir_fb.get_paths()}")
        input_paths = self.dir_fb.get_paths()
        if len(input_paths) == 0:
            ErrorDialog("No input folder selected", parent=self).exec()
            return

        output_paths = self.save_fb.get_paths()
        if len(output_paths) == 0:
            ErrorDialog("No output folder selected", parent=self).exec()
            return

        input_folder_path = input_paths[0]
        output_folder_path = output_paths[0]

        if not os.path.exists(input_folder_path):
            ErrorDialog("Input folder does not exist", parent=self).exec()
            return

        if not os.path.exists(output_folder_path):
            ErrorDialog("Output folder does not exist", parent=self).exec()
            return

        # Disable run button while processing
        self.run_btn.setEnabled(False)

        dlg = DetectionWindow(
            Path(input_folder_path), Path(output_folder_path), parent=self
        )
        dlg.exec()
=======
        run_btn = QPushButton("Run")
        run_btn.setFixedWidth(100)

        def create_progressbar_dialog() -> None:
            """Opens dialog with progressbar"""
            # Creates an instance of the Progress window class and executes the window
            ProgressWindow().exec()

        run_btn.clicked.connect(create_progressbar_dialog)
        run_btn.setStyleSheet("background-color: green")
        self.parent_layout.addWidget(run_btn)
        self.parent_layout.setAlignment(run_btn, Qt.AlignmentFlag.AlignCenter)
        return run_btn

    # def get_setting_values(self) -> None:
    #    """Gets the settings values"""
    #    self.setting_window = QSettings("MainWindow", "Window Size")
    #    self.setting_variables = QSettings("MainWindow", "Variables")

    def closeEvent(self, event: QtGui.QCloseEvent) -> None:  # pylint: disable=C0103
        """Saves settings when window is closed. Overrides the closeEvent method"""
        Settings.set_window_size(
            self.widget.frameGeometry().width(), self.widget.frameGeometry().height()
        )
        Settings.set_path_values(Settings.get_save_path(), Formats.FileType.SAVE_FILE)
        Settings.set_path_values(Settings.get_open_path(), Formats.FileType.OPEN_DIR)
        Settings.set_buffer_values(
            Settings.get_buffer_before(), Settings.get_buffer_after()
        )
        Settings.set_keep_original(Settings.get_keep_original())
        Settings.set_get_report(Settings.get_get_report())
        Settings.set_report_format(Settings.get_report_format())
        # Settings.close_event
        super().closeEvent(event)
>>>>>>> 0b03ebd4

        # Re-enable button now that processing is done
        self.run_btn.setEnabled(True)


def main() -> None:
    """Main"""
    # Set up logging
    logger = Logger()
    # Set up logging to console
    logger.connect_console()
    # Pass in sys.argv to allow command line arguments for your app.
    # If you know you won't use command line arguments QApplication([]) works too.
    app = QApplication(sys.argv)
    # Apply the complete dark theme to your Qt App.
    qdarktheme.setup_theme("auto")
    # Default is "rounded".
    # stylesheet = qdarktheme.setup_theme(corner_shape="sharp")

    window = MainWindow()
    window.show()  # IMPORTANT!!!!! Windows are hidden by default.

    # Start the event loop.
    app.exec()
<|MERGE_RESOLUTION|>--- conflicted
+++ resolved
@@ -1,216 +1,130 @@
-"""Main file for our application"""
-
-# Only needed for access to command line arguments
-import sys
-<<<<<<< HEAD
-import os
-from pathlib import Path
-=======
-
->>>>>>> 0b03ebd4
-import qdarktheme
-
-from PyQt6.QtWidgets import (
-    QApplication,
-    QMainWindow,
-    QVBoxLayout,
-    QPushButton,
-    QWidget,
-)
-from PyQt6 import QtGui
-from PyQt6.QtCore import Qt
-<<<<<<< HEAD
-from app.widgets.file_browser import FileBrowser
-from .globals import Globals
-from .widgets.options_widgets import (
-    DropDownWidget,
-    AdvancedOptions,
-)
-from .widgets.error_dialog import ErrorDialog
-from .widgets.detection_window import DetectionWindow
-=======
-from app.execute_process import ProgressWindow
-from app.widgets.options_widgets import (
-    AdvancedOptions,
-)
-from app.logger import Logger
-from app.panels import WidgetPanel
-from app.formats import Formats
-from app.settings import Settings
->>>>>>> 0b03ebd4
-
-
-class MainWindow(QMainWindow):
-    """Main Window"""
-
-    def __init__(self) -> None:
-        """Initiates the main window"""
-
-        super().__init__()
-
-        # Set concurrent window settings
-        self.window_width, self.window_height = (
-            Settings.get_window_width(),
-            Settings.get_window_height(),
-        )
-        # Set minimum/default window settings
-        self.min_window_width, self.min_window_height = (
-            Formats.default_window_width,
-            Formats.default_window_height,
-        )
-        self.setWindowTitle("Fish detector 3000")
-        self.setMinimumSize(self.min_window_width, self.min_window_height)
-        self.resize(self.window_width, self.window_height)
-        self.setWindowIcon(QtGui.QIcon("app/images/app_logo.png"))
-
-        # Initializes the main layout for the window
-        self.widget = QWidget()
-        self.parent_layout = QVBoxLayout()
-
-        # Sets the layout
-        self.widget.setLayout(self.parent_layout)
-        self.setCentralWidget(self.widget)
-        print("Main window created")
-
-        # Adds file browser panel
-        WidgetPanel().file_browser_panel(self.parent_layout)
-        self.parent_layout.addStretch()
-
-        # Adds options panel
-        WidgetPanel().options_panel(self.parent_layout)
-        self.parent_layout.addStretch()
-
-        # Adds advanced options panel
-        self.parent_layout.addWidget(AdvancedOptions())
-        self.parent_layout.addStretch()
-
-        # Adds run button
-<<<<<<< HEAD
-        self.run_process_button()
-
-        # Sets the layout
-        widget = QWidget()
-        widget.setLayout(self.parent_layout)
-        self.setCentralWidget(widget)
-
-    def file_browser_panel(self) -> None:
-        """Sets up panel with open dir and save files"""
-        vlayout = QVBoxLayout()
-
-        self.dir_fb = FileBrowser("Open Dir", FileBrowser.OpenDirectory)
-        self.save_fb = FileBrowser("Save File", FileBrowser.OpenDirectory)
-
-        vlayout.addWidget(self.dir_fb)
-        vlayout.addWidget(self.save_fb)
-=======
-        self.run_btn = self.run_process_button()
->>>>>>> 0b03ebd4
-
-    def run_process_button(self) -> QPushButton:
-        """Creates button to run process"""
-<<<<<<< HEAD
-        self.run_btn = QPushButton("Run")
-        self.run_btn.setFixedWidth(100)
-        self.run_btn.clicked.connect(self.run)
-        self.run_btn.setStyleSheet("background-color: green")
-        self.parent_layout.addWidget(self.run_btn)
-        self.parent_layout.setAlignment(self.run_btn, Qt.AlignmentFlag.AlignCenter)
-
-    def options_panel(self) -> None:
-        """Sets up panel with options"""
-
-        buffer_layout = QHBoxLayout()
-        buffer_layout.addWidget(DropDownWidget("Buffer Before", Globals.buffer_options))
-        buffer_layout.addWidget(DropDownWidget("Buffer After", Globals.buffer_options))
-
-    def run(self) -> None:
-        """This will run core.process_folder with the selected folder"""
-        print(f"Paths: {self.dir_fb.get_paths()}")
-        input_paths = self.dir_fb.get_paths()
-        if len(input_paths) == 0:
-            ErrorDialog("No input folder selected", parent=self).exec()
-            return
-
-        output_paths = self.save_fb.get_paths()
-        if len(output_paths) == 0:
-            ErrorDialog("No output folder selected", parent=self).exec()
-            return
-
-        input_folder_path = input_paths[0]
-        output_folder_path = output_paths[0]
-
-        if not os.path.exists(input_folder_path):
-            ErrorDialog("Input folder does not exist", parent=self).exec()
-            return
-
-        if not os.path.exists(output_folder_path):
-            ErrorDialog("Output folder does not exist", parent=self).exec()
-            return
-
-        # Disable run button while processing
-        self.run_btn.setEnabled(False)
-
-        dlg = DetectionWindow(
-            Path(input_folder_path), Path(output_folder_path), parent=self
-        )
-        dlg.exec()
-=======
-        run_btn = QPushButton("Run")
-        run_btn.setFixedWidth(100)
-
-        def create_progressbar_dialog() -> None:
-            """Opens dialog with progressbar"""
-            # Creates an instance of the Progress window class and executes the window
-            ProgressWindow().exec()
-
-        run_btn.clicked.connect(create_progressbar_dialog)
-        run_btn.setStyleSheet("background-color: green")
-        self.parent_layout.addWidget(run_btn)
-        self.parent_layout.setAlignment(run_btn, Qt.AlignmentFlag.AlignCenter)
-        return run_btn
-
-    # def get_setting_values(self) -> None:
-    #    """Gets the settings values"""
-    #    self.setting_window = QSettings("MainWindow", "Window Size")
-    #    self.setting_variables = QSettings("MainWindow", "Variables")
-
-    def closeEvent(self, event: QtGui.QCloseEvent) -> None:  # pylint: disable=C0103
-        """Saves settings when window is closed. Overrides the closeEvent method"""
-        Settings.set_window_size(
-            self.widget.frameGeometry().width(), self.widget.frameGeometry().height()
-        )
-        Settings.set_path_values(Settings.get_save_path(), Formats.FileType.SAVE_FILE)
-        Settings.set_path_values(Settings.get_open_path(), Formats.FileType.OPEN_DIR)
-        Settings.set_buffer_values(
-            Settings.get_buffer_before(), Settings.get_buffer_after()
-        )
-        Settings.set_keep_original(Settings.get_keep_original())
-        Settings.set_get_report(Settings.get_get_report())
-        Settings.set_report_format(Settings.get_report_format())
-        # Settings.close_event
-        super().closeEvent(event)
->>>>>>> 0b03ebd4
-
-        # Re-enable button now that processing is done
-        self.run_btn.setEnabled(True)
-
-
-def main() -> None:
-    """Main"""
-    # Set up logging
-    logger = Logger()
-    # Set up logging to console
-    logger.connect_console()
-    # Pass in sys.argv to allow command line arguments for your app.
-    # If you know you won't use command line arguments QApplication([]) works too.
-    app = QApplication(sys.argv)
-    # Apply the complete dark theme to your Qt App.
-    qdarktheme.setup_theme("auto")
-    # Default is "rounded".
-    # stylesheet = qdarktheme.setup_theme(corner_shape="sharp")
-
-    window = MainWindow()
-    window.show()  # IMPORTANT!!!!! Windows are hidden by default.
-
-    # Start the event loop.
-    app.exec()
+"""Main file for our application"""
+
+# Only needed for access to command line arguments
+import sys
+import os
+from pathlib import Path
+import qdarktheme
+
+from PyQt6.QtWidgets import (
+    QApplication,
+    QMainWindow,
+    QVBoxLayout,
+    QPushButton,
+    QWidget,
+)
+from PyQt6 import QtGui
+from PyQt6.QtCore import Qt
+from app.widgets.file_browser import FileBrowser
+from .formats import Formats
+from .widgets.options_widgets import AdvancedOptions
+from .widgets.error_dialog import ErrorDialog
+from .widgets.detection_window import DetectionWindow
+from .panels import WidgetPanel
+from .logger import Logger
+
+
+class MainWindow(QMainWindow):
+    """Main Window"""
+
+    def __init__(self) -> None:
+        """Initiates the main window"""
+
+        super().__init__()
+
+        # Set default window settings
+        self.window_width, self.window_height = 700, 400
+        self.setWindowTitle("Fish detector 3000")
+        self.setMinimumSize(self.window_width, self.window_height)
+        self.setWindowIcon(QtGui.QIcon("app/images/app_logo.png"))
+
+        # Sets main layout for the window
+        self.parent_layout = QVBoxLayout()
+        self.setLayout(self.parent_layout)
+        print("Main window created")
+
+        # Adds file browser panel
+
+        self.open_dir = FileBrowser("Open Dir", Formats.FileType.OPEN_DIR)
+        self.save_dir = FileBrowser("Save Dir", Formats.FileType.OPEN_DIR)
+        WidgetPanel.add_file_browser_panel(
+            self.parent_layout, self.open_dir, self.save_dir
+        )
+        self.parent_layout.addStretch()
+
+        # Adds options panel
+        WidgetPanel.add_options_panel(self.parent_layout)
+        self.parent_layout.addStretch()
+
+        # Adds advanced options panel
+        self.parent_layout.addWidget(AdvancedOptions())
+        self.parent_layout.addStretch()
+
+        # Adds run button
+        self.run_btn = QPushButton("Run")
+        self.run_btn.setFixedWidth(100)
+        self.run_btn.clicked.connect(self.run)
+        self.run_btn.setStyleSheet("background-color: green")
+        self.parent_layout.addWidget(self.run_btn)
+        self.parent_layout.setAlignment(self.run_btn, Qt.AlignmentFlag.AlignCenter)
+
+        # Sets the layout
+        widget = QWidget()
+        widget.setLayout(self.parent_layout)
+        self.setCentralWidget(widget)
+
+    def run(self) -> None:
+        """This will run core.process_folder with the selected folder"""
+        print("Paths: %s", self.open_dir.get_paths())
+        input_paths = self.open_dir.get_paths()
+        if len(input_paths) == 0:
+            ErrorDialog("No input folder selected", parent=self).exec()
+            return
+
+        output_paths = self.save_dir.get_paths()
+        if len(output_paths) == 0:
+            ErrorDialog("No output folder selected", parent=self).exec()
+            return
+
+        input_folder_path = input_paths[0]
+        output_folder_path = output_paths[0]
+
+        if not os.path.exists(input_folder_path):
+            ErrorDialog("Input folder does not exist", parent=self).exec()
+            return
+
+        if not os.path.exists(output_folder_path):
+            ErrorDialog("Output folder does not exist", parent=self).exec()
+            return
+
+        # Disable run button while processing
+        self.run_btn.setEnabled(False)
+
+        dlg = DetectionWindow(
+            Path(input_folder_path), Path(output_folder_path), parent=self
+        )
+        dlg.exec()
+
+        # Re-enable button now that processing is done
+        self.run_btn.setEnabled(True)
+
+
+def main() -> None:
+    """Main"""
+    logger = Logger()
+    logger.connect_console()
+
+    # You need one (and only one) QApplication instance per application.
+    # Pass in sys.argv to allow command line arguments for your app.
+    # If you know you won't use command line arguments QApplication([]) works too.
+    app = QApplication(sys.argv)
+    # Apply the complete dark theme to your Qt App.
+    qdarktheme.setup_theme("auto")
+    # Default is "rounded".
+    # stylesheet = qdarktheme.setup_theme(corner_shape="sharp")
+
+    window = MainWindow()
+    window.show()  # IMPORTANT!!!!! Windows are hidden by default.
+
+    # Start the event loop.
+    app.exec()