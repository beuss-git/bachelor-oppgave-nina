--- conflicted
+++ resolved
@@ -1,11 +1,7 @@
 """Detection module for running inference on video."""
 import time
 from pathlib import Path
-<<<<<<< HEAD
-from typing import List, Optional, Any, Tuple, Callable
-=======
-from typing import List, Tuple, Any
->>>>>>> 888812d7
+from typing import List, Tuple, Any, Callable
 import cv2
 from tqdm import tqdm
 import torch
@@ -75,7 +71,7 @@
 
     Args:
         batch: Batch of frames
-        model: The Yolov5 model
+        model: The Yolov8 model
 
     Returns:
         The time it took to process the batch.
@@ -95,12 +91,8 @@
     video_path: Path,
     batch_size: int,
     max_batches_to_queue: int,
-<<<<<<< HEAD
-    output_path: Optional[str],
-    notify_progress: Optional[Callable[[int], None]] = None,
-=======
     output_path: Path | None,
->>>>>>> 888812d7
+    notify_progress: Callable[[int], None] | None = None,
 ) -> List[int]:
     """Runs inference on a video. And returns a list of frames containing fish.
 
@@ -181,16 +173,11 @@
                         frames_with_fish.append(frame_count + i)
 
                 # Update the frame count
-<<<<<<< HEAD
-                frame_count += len(batch)
+                frame_count += len(original_batch)
                 if notify_progress is not None:
                     notify_progress((pbar.n / pbar.total) * 100)
         if notify_progress is not None:
             notify_progress(100)
-=======
-                frame_count += len(processed_batch)
-
->>>>>>> 888812d7
         print(f"Average FPS: {fps_count / frame_grabber.total_batch_count()}")
     except RuntimeError as err:
         print(err)
