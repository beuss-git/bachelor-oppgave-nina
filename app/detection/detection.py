"""Detection module for running inference on video."""
import time
from pathlib import Path
<<<<<<< HEAD
from typing import List, Optional, Tuple, Any
=======
from typing import List, Any, Tuple
>>>>>>> 7090c506
import cv2
from tqdm import tqdm
import torch

from ultralytics.yolo.utils.plotting import Annotator

from .batch_yolov8 import BatchYolov8
from .frame_grabber import ThreadedFrameGrabber


def __create_video_writer(
    save_path: Path,
    fps: float,
    width: int,
    height: int,
    fourcc: str = "mp4v",
) -> cv2.VideoWriter:
    """Create a video writer object.

    Args:
        save_path: The path to save the video to.
        fps: The frames per second of the video.
        width: The width of the video.
        height: The height of the video.
        fourcc: The fourcc code for the video. Defaults to "mp4v".

    Returns:
        The video writer object.
    """
    save_path = save_path.with_suffix(".mp4")  # force *.mp4 suffix on results videos
    return cv2.VideoWriter(
        str(save_path), cv2.VideoWriter_fourcc(*fourcc), fps, (width, height)
    )


def __annotate_batch(
    vid_writer: cv2.VideoWriter,
    results: List[torch.Tensor],
    img0s: List[Any],
    names: List[str],
) -> None:
    """Annotates a batch of images and writes them to a video."""

    for predictions, img0 in zip(results, img0s):
        # pred = F.softmax(res, dim=1)  # probabilities
        annotator = Annotator(img0, line_width=2, example=str(names), pil=True)
        for pred in predictions:
            # top5i = prob.argsort(0, descending=True)[:5].tolist()  # top 5 indices
            text = f"{pred['conf']:.2f} {pred['name']}"
            # annotator.text((32, 32), text, txt_color=(0, 255, 255))
            bndbox = pred["bndbox"]

            xyxy = (bndbox["xmin"], bndbox["ymin"], bndbox["xmax"], bndbox["ymax"])
            annotator.box_label(xyxy, text, color=(255, 0, 255))
        im0 = annotator.result()

        # Write to the video
        vid_writer.write(im0)


def __process_batch(
    original_batch: List[Any],
    processed_batch: torch.Tensor,
    model: BatchYolov8,
) -> Tuple[List[torch.Tensor], float]:
    """Process a batch of frames.

    Args:
        batch: Batch of frames
        model: The Yolov5 model

    Returns:
        The time it took to process the batch.
    """

    start_time = time.time()
    predictions = model.predict_batch(original_batch, processed_batch)
    end_time = time.time()
    delta = end_time - start_time
    return predictions, delta


# pylint: disable=too-many-arguments
# pylint: disable=too-many-locals
def process_video(
    model: BatchYolov8,
    video_path: Path,
    batch_size: int,
    max_batches_to_queue: int,
    output_path: Path | None,
) -> List[int]:
    """Runs inference on a video. And returns a list of frames containing fish.

    Args:
        model: The Yolov8 batcher model.
        video_path: The path to the video to process.
        batch_size: The batch size.
        max_batches_to_queue: The maximum number of batches to queue.
        output_path: The path to save the output video to.

    Returns:
        A list of frames containing fish.
    """

    try:
        frame_grabber = ThreadedFrameGrabber(
            model=model,
            video_path=video_path,
            batch_size=batch_size,
            max_batches_to_queue=max_batches_to_queue,
        )
    except RuntimeError as err:
        print("Failed to initialize frame grabber", err)
        return []

    # Wait for the first batch to be ready
    while frame_grabber.batches_in_queue() == 0:
        time.sleep(0.1)

    if output_path is not None:
        vid_cap = frame_grabber.capture
        video_writer = __create_video_writer(
            save_path=output_path,
            fps=vid_cap.get(cv2.CAP_PROP_FPS),
            width=int(vid_cap.get(cv2.CAP_PROP_FRAME_WIDTH)),
            height=int(vid_cap.get(cv2.CAP_PROP_FRAME_HEIGHT)),
        )

    frames_with_fish = []
    try:
        fps_count = 0.0
        frame_count = 0

        with tqdm(
            total=frame_grabber.total_batch_count(), desc="Processing batches"
        ) as pbar:
            while not frame_grabber.is_done() or not frame_grabber.batch_queue.empty():
                [processed_batch, original_batch] = frame_grabber.get_batch()
                if processed_batch is None:
                    # This will happen if the batch size is too large or if the disk is too slow
                    # The grabber can't keep up with the inference speed
                    print("No batch available, waiting...")
                    # Wait for more batches to be available
                    time.sleep(0.1)
                    continue

                (predictions, delta) = __process_batch(
                    original_batch, processed_batch, model
                )

                batch_fps = len(processed_batch) / delta
                fps_count += batch_fps
                pbar.update(1)
                pbar.set_description(f"Processing batches (FPS: {batch_fps:.2f})")

                # Annotate the batch
                if output_path is not None:
                    __annotate_batch(
                        vid_writer=video_writer,
                        results=predictions,
                        img0s=original_batch,
                        names=model.names,
                    )

                # Check if any of the frames in the batch contain fish
                for i, pred in enumerate(predictions):
                    if len(pred) > 0:
                        frames_with_fish.append(frame_count + i)

                # Update the frame count
                frame_count += len(processed_batch)

        print(f"Average FPS: {fps_count / frame_grabber.total_batch_count()}")
    except RuntimeError as err:
        print(err)
        return []

    return frames_with_fish<|MERGE_RESOLUTION|>--- conflicted
+++ resolved
@@ -1,11 +1,7 @@
 """Detection module for running inference on video."""
 import time
 from pathlib import Path
-<<<<<<< HEAD
-from typing import List, Optional, Tuple, Any
-=======
-from typing import List, Any, Tuple
->>>>>>> 7090c506
+from typing import List, Tuple, Any
 import cv2
 from tqdm import tqdm
 import torch
