"""This module contains the ThreadedFrameGrabber class. """


from queue import Queue
<<<<<<< HEAD
from typing import List, Any, Tuple
import math
import threading
import cv2
from torch import Tensor
=======
from threading import Thread
from typing import List, Any
import math
import time
from pathlib import Path
import numpy as np
from yolov5.utils import dataloaders
>>>>>>> 7090c506

from app.detection.batch_yolov8 import BatchYolov8


class ThreadedFrameGrabber:  # pylint: disable=too-many-instance-attributes
    """A class to grab frames from a video in a separate thread."""

    def __init__(
<<<<<<< HEAD
        self,
        batch_size: int,
        max_batches_to_queue: int,
        model: BatchYolov8,
        video_path: str,
    ):
        self.model = model
=======
        self, input_path: Path, batch_size: int = 16, max_batches_to_queue: int = 0
    ):
        """Initialize the BatchFrameGrabber.

        Args:
            input_path: The path to the video.
            batch_size: The batch size. Defaults to 16.
            max_batches_in_queue: The maximum number of batches to queue. Defaults to 0.
        """

        try:
            self.dataset = dataloaders.LoadImages(str(input_path), img_size=640)
        except Exception as err:
            raise RuntimeError(f"Failed to open {input_path}", err) from err

        self.frame_count = self.dataset.frames
        self.image_list: List[Any] = []
        self.batch_queue: Queue[List[Any]] = Queue(max_batches_to_queue)
>>>>>>> 7090c506
        self.batch_size = batch_size
        self.batch_queue: Queue[List[Any]] = Queue(max_batches_to_queue)
        self.original_batch_queue: Queue[List[Any]] = Queue(max_batches_to_queue)
        self.processed_batch_queue: Queue[Tensor] = Queue(max_batches_to_queue)
        self.thread_pool = []
        for _ in range(4):  # create 4 threads to process batches
            thread = threading.Thread(target=self.__prepare_images_thread)
            thread.daemon = True
            self.thread_pool.append(thread)
            thread.start()

        self.capture = cv2.VideoCapture(video_path)
        self.frame_count = int(self.capture.get(cv2.CAP_PROP_FRAME_COUNT))

        # Start the capture thread
        self.capture_thread = threading.Thread(target=self.__capture_images_thread)
        self.capture_thread.daemon = True
        self.capture_thread.start()

    def __prepare_images_thread(self) -> None:
        """Thread to prepare images for the model and put them in the processed queue."""
        while True:
            batch = self.batch_queue.get()
            self.original_batch_queue.put(batch)
            processed_batch = self.model.prepare_images(batch)
            self.processed_batch_queue.put(processed_batch)
            self.batch_queue.task_done()  # Mark the batch as done

    def __capture_images_thread(self) -> None:
        """Thread to capture frames from the video and put them in the queue."""
        while True:
            frames = []
            for _ in range(self.batch_size):
                ret, frame = self.capture.read()
                if not ret:
                    break
                frames.append(frame)
            if not frames:
                break
            self.batch_queue.put(frames)
        self.batch_queue.join()

    def get_batch(self) -> Tuple[Tensor, List[Any]]:
        """Gets the processed batch and the original batch images.

        Returns:
           The processed batch and the original batch images.
        """
<<<<<<< HEAD
        return self.processed_batch_queue.get(), self.original_batch_queue.get()

    def has_more_processed_batches(self) -> bool:
        """Check if there are more processed batches.
=======
        for _, _, im0s, _, _ in self.dataset:
            self.image_list.append(im0s)
            if (
                len(self.image_list) >= self.batch_size
                or len(self.image_list) >= self.frame_count
            ):
                self.batch_queue.put(self.image_list)
                self.image_list = []

            # Wait for the queue to have space
            while self.batch_queue.full():
                time.sleep(0.1)
        self.done = True

    def get_next_batch(self) -> List[np.ndarray[Any, Any]] | None:
        """Get the next batch of frames.
>>>>>>> 7090c506

        Returns:
           True if there are more processed batches, False otherwise.
        """
        return not self.processed_batch_queue.empty()

    def is_done(self) -> bool:
        """Check if we have processed all frames.

        Returns:
           True if we have processed all frames, False otherwise.
        """
        return not self.capture_thread.is_alive() and self.batch_queue.empty()

    def total_batch_count(self) -> int:
        """Get the total number of batches that will be processed.

        Returns:
            The total number of batches.
        """
        return int(math.ceil(self.frame_count / self.batch_size))

    def batches_in_queue(self) -> int:
        """Get the number of batches in the queue.

        Returns:
           The number of batches in the queue.
        """
        return self.processed_batch_queue.qsize()<|MERGE_RESOLUTION|>--- conflicted
+++ resolved
@@ -2,21 +2,12 @@
 
 
 from queue import Queue
-<<<<<<< HEAD
 from typing import List, Any, Tuple
 import math
 import threading
+from pathlib import Path
 import cv2
 from torch import Tensor
-=======
-from threading import Thread
-from typing import List, Any
-import math
-import time
-from pathlib import Path
-import numpy as np
-from yolov5.utils import dataloaders
->>>>>>> 7090c506
 
 from app.detection.batch_yolov8 import BatchYolov8
 
@@ -25,34 +16,13 @@
     """A class to grab frames from a video in a separate thread."""
 
     def __init__(
-<<<<<<< HEAD
         self,
         batch_size: int,
         max_batches_to_queue: int,
         model: BatchYolov8,
-        video_path: str,
+        video_path: Path,
     ):
         self.model = model
-=======
-        self, input_path: Path, batch_size: int = 16, max_batches_to_queue: int = 0
-    ):
-        """Initialize the BatchFrameGrabber.
-
-        Args:
-            input_path: The path to the video.
-            batch_size: The batch size. Defaults to 16.
-            max_batches_in_queue: The maximum number of batches to queue. Defaults to 0.
-        """
-
-        try:
-            self.dataset = dataloaders.LoadImages(str(input_path), img_size=640)
-        except Exception as err:
-            raise RuntimeError(f"Failed to open {input_path}", err) from err
-
-        self.frame_count = self.dataset.frames
-        self.image_list: List[Any] = []
-        self.batch_queue: Queue[List[Any]] = Queue(max_batches_to_queue)
->>>>>>> 7090c506
         self.batch_size = batch_size
         self.batch_queue: Queue[List[Any]] = Queue(max_batches_to_queue)
         self.original_batch_queue: Queue[List[Any]] = Queue(max_batches_to_queue)
@@ -101,29 +71,10 @@
         Returns:
            The processed batch and the original batch images.
         """
-<<<<<<< HEAD
         return self.processed_batch_queue.get(), self.original_batch_queue.get()
 
     def has_more_processed_batches(self) -> bool:
         """Check if there are more processed batches.
-=======
-        for _, _, im0s, _, _ in self.dataset:
-            self.image_list.append(im0s)
-            if (
-                len(self.image_list) >= self.batch_size
-                or len(self.image_list) >= self.frame_count
-            ):
-                self.batch_queue.put(self.image_list)
-                self.image_list = []
-
-            # Wait for the queue to have space
-            while self.batch_queue.full():
-                time.sleep(0.1)
-        self.done = True
-
-    def get_next_batch(self) -> List[np.ndarray[Any, Any]] | None:
-        """Get the next batch of frames.
->>>>>>> 7090c506
 
         Returns:
            True if there are more processed batches, False otherwise.
