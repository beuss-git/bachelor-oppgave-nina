"""This module contains the ThreadedFrameGrabber class. """


from queue import Queue
from typing import List, Any, Tuple
import math
<<<<<<< HEAD
import threading
from pathlib import Path
import cv2
from torch import Tensor
=======
import time
import logging
import numpy as np
from yolov5.utils import dataloaders
>>>>>>> 47213238

from app.detection.batch_yolov8 import BatchYolov8

logger = logging.getLogger("log")


class ThreadedFrameGrabber:  # pylint: disable=too-many-instance-attributes
    """A class to grab frames from a video in a separate thread."""

    def __init__(
        self,
        batch_size: int,
        max_batches_to_queue: int,
        model: BatchYolov8,
        video_path: Path,
    ):
<<<<<<< HEAD
        self.model = model
=======
        """Initialize the BatchFrameGrabber.

        Args:
            input_path: The path to the video.
            batch_size: The batch size. Defaults to 16.
            max_batches_in_queue: The maximum number of batches to queue. Defaults to 0.
        """

        try:
            self.dataset = dataloaders.LoadImages(input_path, img_size=640)
        except Exception as err:
            logger.error("Failed to open %s", input_path, exc_info=err)
            raise RuntimeError(f"Failed to open {input_path}", err) from err

        self.frame_count = self.dataset.frames
        self.image_list: List[Any] = []
        self.batch_queue: Queue[List[Any]] = Queue(max_batches_to_queue)
>>>>>>> 47213238
        self.batch_size = batch_size
        self.batch_queue: Queue[List[Any]] = Queue(max_batches_to_queue)
        self.original_batch_queue: Queue[List[Any]] = Queue(max_batches_to_queue)
        self.processed_batch_queue: Queue[Tensor] = Queue(max_batches_to_queue)
        self.thread_pool = []
        for _ in range(4):  # create 4 threads to process batches
            thread = threading.Thread(target=self.__prepare_images_thread)
            thread.daemon = True
            self.thread_pool.append(thread)
            thread.start()

        self.capture = cv2.VideoCapture(video_path)
        self.frame_count = int(self.capture.get(cv2.CAP_PROP_FRAME_COUNT))

        # Start the capture thread
        self.capture_thread = threading.Thread(target=self.__capture_images_thread)
        self.capture_thread.daemon = True
        self.capture_thread.start()

    def __prepare_images_thread(self) -> None:
        """Thread to prepare images for the model and put them in the processed queue."""
        while True:
            batch = self.batch_queue.get()
            self.original_batch_queue.put(batch)
            processed_batch = self.model.prepare_images(batch)
            self.processed_batch_queue.put(processed_batch)
            self.batch_queue.task_done()  # Mark the batch as done

    def __capture_images_thread(self) -> None:
        """Thread to capture frames from the video and put them in the queue."""
        while True:
            frames = []
            for _ in range(self.batch_size):
                ret, frame = self.capture.read()
                if not ret:
                    break
                frames.append(frame)
            if not frames:
                break
            self.batch_queue.put(frames)
        self.batch_queue.join()

    def get_batch(self) -> Tuple[Tensor, List[Any]]:
        """Gets the processed batch and the original batch images.

        Returns:
           The processed batch and the original batch images.
        """
        return self.processed_batch_queue.get(), self.original_batch_queue.get()

    def has_more_processed_batches(self) -> bool:
        """Check if there are more processed batches.

        Returns:
           True if there are more processed batches, False otherwise.
        """
        return not self.processed_batch_queue.empty()

    def is_done(self) -> bool:
        """Check if we have processed all frames.

        Returns:
           True if we have processed all frames, False otherwise.
        """
        return not self.capture_thread.is_alive() and self.batch_queue.empty()

    def total_batch_count(self) -> int:
        """Get the total number of batches that will be processed.

        Returns:
            The total number of batches.
        """
        return int(math.ceil(self.frame_count / self.batch_size))

    def batches_in_queue(self) -> int:
        """Get the number of batches in the queue.

        Returns:
           The number of batches in the queue.
        """
        return self.processed_batch_queue.qsize()<|MERGE_RESOLUTION|>--- conflicted
+++ resolved
@@ -4,17 +4,11 @@
 from queue import Queue
 from typing import List, Any, Tuple
 import math
-<<<<<<< HEAD
 import threading
 from pathlib import Path
+import logging
 import cv2
 from torch import Tensor
-=======
-import time
-import logging
-import numpy as np
-from yolov5.utils import dataloaders
->>>>>>> 47213238
 
 from app.detection.batch_yolov8 import BatchYolov8
 
@@ -31,27 +25,7 @@
         model: BatchYolov8,
         video_path: Path,
     ):
-<<<<<<< HEAD
         self.model = model
-=======
-        """Initialize the BatchFrameGrabber.
-
-        Args:
-            input_path: The path to the video.
-            batch_size: The batch size. Defaults to 16.
-            max_batches_in_queue: The maximum number of batches to queue. Defaults to 0.
-        """
-
-        try:
-            self.dataset = dataloaders.LoadImages(input_path, img_size=640)
-        except Exception as err:
-            logger.error("Failed to open %s", input_path, exc_info=err)
-            raise RuntimeError(f"Failed to open {input_path}", err) from err
-
-        self.frame_count = self.dataset.frames
-        self.image_list: List[Any] = []
-        self.batch_queue: Queue[List[Any]] = Queue(max_batches_to_queue)
->>>>>>> 47213238
         self.batch_size = batch_size
         self.batch_queue: Queue[List[Any]] = Queue(max_batches_to_queue)
         self.original_batch_queue: Queue[List[Any]] = Queue(max_batches_to_queue)
