<<<<<<< HEAD
"""Yolov8 class for running inference on video. """
import os
from typing import List, Optional, Any, Dict
import copy
from pathlib import Path
from torch import Tensor
import torch
import numpy as np


from ultralytics.nn.tasks import attempt_load_one_weight
from ultralytics.yolo.data.augment import LetterBox
from ultralytics.yolo.utils.ops import non_max_suppression, scale_boxes
from ultralytics.yolo.utils.torch_utils import select_device
from ultralytics.yolo.utils.checks import check_imgsz


class BatchYolov8:  # pylint: disable=too-many-instance-attributes
    """Yolov8 class for running inference on video."""

    def __init__(  # pylint: disable=too-many-arguments
        self,
        weights_path: Path,
        device: str = "",
        img_size: int = 640,
        conf_thres: float = 0.4,
        iou_thres: float = 0.5,
        augment: bool = False,
        agnostic_nms: bool = False,
        classes: Optional[List[str]] = None,
        colors: Optional[List[List[int]]] = None,
    ) -> None:
        try:
            self.device = select_device(device)
        except Exception as err:
            raise RuntimeError("Failed to select device", err) from err

        self.weights_name = os.path.split(weights_path)[-1]

        try:
            (self.model, _) = attempt_load_one_weight(
                str(weights_path), device=self.device
            )
            # self.model = attempt_load(weights_path, device=self.device) V5
        except Exception as err:
            raise RuntimeError("Failed to load model", err) from err

        self.names = (
            self.model.module.names
            if hasattr(self.model, "module")
            else self.model.names
        )
        if colors is None:
            self.colors = [
                [np.random.randint(0, 255) for _ in range(3)]
                for _ in range(len(self.names))
            ]
        else:
            self.colors = colors
        self.imgsz = check_imgsz(img_size, stride=self.model.stride.max())
        # self.imgsz = check_img_size(img_size, s=self.model.stride.max()) V5
        self.conf_thres = conf_thres
        self.iou_thres = iou_thres
        self.augment = augment
        self.agnostic_nms = agnostic_nms
        self.classes = classes
        self.half = self.device.type != "cpu"
        if self.half:
            self.model.half()
        if self.device.type != "cpu":
            self.burn()

    def prepare_images(
        self, img_s: List[np.ndarray[Any, Any]] | np.ndarray[Any, Any]
    ) -> Tensor:
        """Prepare a batch of images for inference by normalizing and reshaping them.

        Args:
            img_s: The images to prepare.

        Raises:
            RuntimeError: If the type of the images is not supported.

        Returns:
            The prepared images as a torch tensor.
        """
        if isinstance(img_s, list):

            img_list = []

            for img in img_s:
                img_list += [self.reshape_copy_img(img)]

            img_to_send = self.pad_batch_of_images(img_list)
        elif isinstance(img_s, np.ndarray):
            img_to_send = self.reshape_copy_img((np.ndarray(img_s)))
        else:
            print(type(img_s), " is not supported")
            raise RuntimeError("Not supported type")

        return self.prepare_image(img_to_send)

    @staticmethod
    def pad_batch_of_images(
        img_list: List[Any], return_np: bool = True
    ) -> np.ndarray[Any, Any] | List[Any]:
        """Pad a batch of images to the same size.

        Args:
            img_list: The list of images to pad.
            return_np: Whether to return a numpy array or a list of images.

        Returns:
            The padded images as a numpy array or a list of images.
        """
        max_height = 0
        max_width = 0
        padded_img_list = []
        for img in img_list:
            _, height, width = img.shape
            max_height = max(max_height, height)
            max_width = max(max_width, width)

        for img in img_list:
            padded_img = np.full(
                (max_height, max_width, 3), (114, 114, 114), dtype=np.uint8
            )
            padded_img = padded_img.transpose(2, 0, 1)

            _, height, width = img.shape
            offset_width = (max_width - width) // 2
            offset_height = (max_height - height) // 2

            padded_img[
                :,
                offset_height : offset_height + height,
                offset_width : offset_width + width,
            ] = img
            padded_img_list.append(padded_img)

        if return_np:
            return np.array(padded_img_list)
        return padded_img_list

    def __str__(self) -> str:
        out = [
            f"Model: {self.weights_name}",
            f"Image size: {self.imgsz}",
            f"Confidence threshold: {self.conf_thres}",
            f"IoU threshold: {self.iou_thres}",
            f"Augment: {self.augment}",
            f"Agnostic nms: {self.agnostic_nms}",
        ]
        if self.classes is not None:
            filter_classes = [self.names[each_class] for each_class in self.classes]
            out.append(f"Classes filter: {filter_classes}")
        out.append(f"Classes: {self.names}")

        return "\n".join(out)

    def burn(self) -> None:
        """Burn in the model for better performance when starting inference."""
        img = torch.zeros(
            (1, 3, self.imgsz, self.imgsz), device=self.device
        )  # init img
        _ = self.model(img.half() if self.half else img)  # run once

    def predict_batch(
        self,
        img0s: List[Any],
        imgs: torch.Tensor,
        max_objects: Optional[Dict[Any, Any]] = None,
    ) -> List[Any]:
        """Predict on a batch of images.

        Args:
            img0s: The list of images to predict on.
            max_objects: Max number of objects to return per image for each class.

        Returns:
            A list of predictions.
        """

        # imgs = self.prepare_images(img0s)

        with torch.no_grad():
            # Run model
            inf_out, _ = self.model(
                imgs, augment=self.augment
            )  # inference and training outputs

            # Run NMS
            preds = non_max_suppression(
                inf_out, conf_thres=self.conf_thres, iou_thres=self.iou_thres
            )

        batch_output = []
        for det, img0, img in zip(preds, img0s, imgs):
            if det is not None and len(det):
                det[:, :4] = scale_boxes(img.shape[1:], det[:, :4], img0.shape).round()
            min_max_list = self.min_max_list(det)
            if min_max_list is not None and max_objects is not None:
                min_max_list = self.max_objects_filter(
                    min_max_list, max_objects, name_key="name"
                )

            batch_output.append(min_max_list)

        return batch_output

    def prepare_image(self, original_img: np.ndarray[Any, Any] | List[Any]) -> Tensor:
        """Prepare image for inference by normalizing and reshaping.

        Args:
            original_img: The image to prepare.

        Returns:
            The prepared image as a torch tensor.
        """
        new_img = torch.from_numpy(original_img).to(self.device)
        new_img = new_img.half() if self.half else new_img.float()
        new_img /= 255.0  # 0 - 255 to 0.0 - 1.0
        if new_img.ndimension() == 3:
            new_img = new_img.unsqueeze(0)

        return new_img

    def reshape_copy_img(self, img: np.ndarray[Any, Any]) -> np.ndarray[Any, Any]:
        """Reshape and copy image.

        Args:
            img: The image to reshape and copy.

        Returns:
            The reshaped and copied image.
        """
        _img = LetterBox(stride=32, new_shape=self.imgsz)(image=img)
        # _img = letterbox(img, new_shape=self.imgsz)[0] V5
        _img = _img[:, :, ::-1].transpose(2, 0, 1)  # BGR to RGB
        new_img: np.ndarray[Any, Any] = np.ascontiguousarray(_img)  # uint8 to float32
        return new_img

    def min_max_list(self, det: Any) -> Optional[List[Any]]:
        """Create a list of bounding boxes from the detection.

        Args:
            det: The detection.

        Returns:
            The list of bounding boxes.
        """
        min_max_list = []
        if det is not None:
            for i, class_id in enumerate(det[:, -1]):
                obj = {
                    "bndbox": {
                        "xmin": min(int(det[i][0]), int(det[i][2])),
                        "xmax": max(int(det[i][0]), int(det[i][2])),
                        "ymin": min(int(det[i][1]), int(det[i][3])),
                        "ymax": max(int(det[i][1]), int(det[i][3])),
                        "width": max(int(det[i][0]), int(det[i][2]))
                        - min(int(det[i][0]), int(det[i][2])),
                        "height": max(int(det[i][1]), int(det[i][3]))
                        - min(int(det[i][1]), int(det[i][3])),
                    },
                    "name": self.names[int(class_id)],
                    "class_id": int(class_id),
                    "conf": float(det[i][4]),
                    "color": self.colors[int(det[i][5])],
                }
                min_max_list.append(obj)

            return min_max_list

        return None

    @staticmethod
    def max_objects_filter(
        min_max_list: List[Any], max_dict: Dict[Any, Any], name_key: str = "name"
    ) -> List[Any]:
        """Filter a list of bounding boxes based on the maximum number of objects.

        Args:
            min_max_list: The list of bounding boxes.
            max_dict: The maximum number of objects per class.
            name_key: The name key for class names. Defaults to "name".

        Returns:
            The filtered list of bounding boxes.
        """
        filtered_list = []
        max_dict_copy = copy.deepcopy(max_dict)
        for obj in min_max_list:
            if max_dict_copy[obj[name_key]] > 0:
                max_dict_copy[obj[name_key]] -= 1
                filtered_list.append(obj)
            else:
                pass
                # print(f"rejected {obj[by]} conf {obj['conf']}")

        return filtered_list
=======
"""Yolov5 class for running inference on video. """
import os
from typing import List, Optional, Any, Dict
import copy
import logging
from pathlib import Path
from torch import Tensor
import torch
import numpy as np


from ultralytics.nn.tasks import attempt_load_one_weight
from ultralytics.yolo.data.augment import LetterBox
from ultralytics.yolo.utils.ops import non_max_suppression, scale_boxes
from ultralytics.yolo.utils.torch_utils import select_device
from ultralytics.yolo.utils.checks import check_imgsz

logger = logging.getLogger("log")


class BatchYolov8:  # pylint: disable=too-many-instance-attributes
    """Yolov8 class for running inference on video."""

    def __init__(  # pylint: disable=too-many-arguments
        self,
        weights_path: Path,
        device: str = "",
        img_size: int = 640,
        conf_thres: float = 0.4,
        iou_thres: float = 0.5,
        augment: bool = False,
        agnostic_nms: bool = False,
        classes: Optional[List[str]] = None,
        colors: Optional[List[List[int]]] = None,
    ) -> None:
        try:
            self.device = select_device(device)
        except Exception as err:
            logger.error("Failed to select device", exc_info=err)
            raise RuntimeError("Failed to select device", err) from err

        self.weights_name = os.path.split(weights_path)[-1]

        try:
            (self.model, _) = attempt_load_one_weight(weights_path, device=self.device)
            # self.model = attempt_load(weights_path, device=self.device) V5
        except Exception as err:
            logger.error("Failed to load model", exc_info=err)
            raise RuntimeError("Failed to load model", err) from err

        self.names = (
            self.model.module.names
            if hasattr(self.model, "module")
            else self.model.names
        )
        if colors is None:
            self.colors = [
                [np.random.randint(0, 255) for _ in range(3)]
                for _ in range(len(self.names))
            ]
            logger.debug("Color is none, setting random colors.")
        else:
            self.colors = colors
        self.imgsz = check_imgsz(img_size, stride=self.model.stride.max())
        # self.imgsz = check_img_size(img_size, s=self.model.stride.max()) V5
        self.conf_thres = conf_thres
        self.iou_thres = iou_thres
        self.augment = augment
        self.agnostic_nms = agnostic_nms
        self.classes = classes
        self.half = self.device.type != "cpu"
        if self.half:
            self.model.half()
        if self.device.type != "cpu":
            self.burn()

    def prepare_images(
        self, img_s: List[np.ndarray[Any, Any]] | np.ndarray[Any, Any]
    ) -> Tensor:
        """Prepare a batch of images for inference by normalizing and reshaping them.

        Args:
            img_s: The images to prepare.

        Raises:
            RuntimeError: If the type of the images is not supported.

        Returns:
            The prepared images as a torch tensor.
        """
        if isinstance(img_s, list):

            img_list = []

            for img in img_s:
                img_list += [self.reshape_copy_img(img)]

            img_to_send = self.pad_batch_of_images(img_list)
        elif isinstance(img_s, np.ndarray):
            img_to_send = self.reshape_copy_img((np.ndarray(img_s)))
        else:
            print(type(img_s), " is not supported")
            raise RuntimeError("Not supported type")

        return self.prepare_image(img_to_send)

    def __str__(self) -> str:
        out = [
            f"Model: {self.weights_name}",
            f"Image size: {self.imgsz}",
            f"Confidence threshold: {self.conf_thres}",
            f"IoU threshold: {self.iou_thres}",
            f"Augment: {self.augment}",
            f"Agnostic nms: {self.agnostic_nms}",
        ]
        if self.classes is not None:
            filter_classes = [self.names[each_class] for each_class in self.classes]
            out.append(f"Classes filter: {filter_classes}")
        out.append(f"Classes: {self.names}")

        return "\n".join(out)

    def burn(self) -> None:
        """Burn in the model for better performance when starting inference."""
        img = torch.zeros(
            (1, 3, self.imgsz, self.imgsz), device=self.device
        )  # init img
        _ = self.model(img.half() if self.half else img)  # run once

    def predict_batch(
        self,
        img0s: List[Any],
        imgs: torch.Tensor,
        max_objects: Optional[Dict[Any, Any]] = None,
    ) -> List[Any]:
        """Predict on a batch of images.

        Args:
            img0s: The list of images to predict on.
            max_objects: Max number of objects to return per image for each class.

        Returns:
            A list of predictions.
        """

        # imgs = self.prepare_images(img0s)

        with torch.no_grad():
            # Run model
            inf_out, _ = self.model(
                imgs, augment=self.augment
            )  # inference and training outputs

            # Run NMS
            preds = non_max_suppression(
                inf_out, conf_thres=self.conf_thres, iou_thres=self.iou_thres
            )

        batch_output = []
        for det, img0, img in zip(preds, img0s, imgs):
            if det is not None and len(det):
                det[:, :4] = scale_boxes(img.shape[1:], det[:, :4], img0.shape).round()
            min_max_list = self.min_max_list(det)
            if min_max_list is not None and max_objects is not None:
                min_max_list = self.max_objects_filter(
                    min_max_list, max_objects, name_key="name"
                )

            batch_output.append(min_max_list)

        return batch_output

    def prepare_image(self, original_img: np.ndarray[Any, Any] | List[Any]) -> Tensor:
        """Prepare image for inference by normalizing and reshaping.

        Args:
            original_img: The image to prepare.

        Returns:
            The prepared image as a torch tensor.
        """
        new_img = torch.from_numpy(original_img).to(self.device)
        new_img = new_img.half() if self.half else new_img.float()
        new_img /= 255.0  # 0 - 255 to 0.0 - 1.0
        if new_img.ndimension() == 3:
            new_img = new_img.unsqueeze(0)

        return new_img

    def reshape_copy_img(self, img: np.ndarray[Any, Any]) -> np.ndarray[Any, Any]:
        """Reshape and copy image.

        Args:
            img: The image to reshape and copy.

        Returns:
            The reshaped and copied image.
        """
        _img = LetterBox(stride=32, new_shape=self.imgsz)(image=img)
        # _img = letterbox(img, new_shape=self.imgsz)[0] V5
        _img = _img[:, :, ::-1].transpose(2, 0, 1)  # BGR to RGB
        new_img: np.ndarray[Any, Any] = np.ascontiguousarray(_img)  # uint8 to float32
        return new_img

    @staticmethod
    def pad_batch_of_images(
        img_list: List[Any], return_np: bool = True
    ) -> np.ndarray[Any, Any] | List[Any]:
        """Pad a batch of images to the same size.

        Args:
            img_list: The list of images to pad.
            return_np: Whether to return a numpy array or a list of images.

        Returns:
            The padded images as a numpy array or a list of images.
        """
        max_height = 0
        max_width = 0
        padded_img_list = []
        for img in img_list:
            _, height, width = img.shape
            max_height = max(max_height, height)
            max_width = max(max_width, width)

        for img in img_list:
            padded_img = np.full(
                (max_height, max_width, 3), (114, 114, 114), dtype=np.uint8
            )
            padded_img = padded_img.transpose(2, 0, 1)

            _, height, width = img.shape
            offset_width = (max_width - width) // 2
            offset_height = (max_height - height) // 2

            padded_img[
                :,
                offset_height : offset_height + height,
                offset_width : offset_width + width,
            ] = img
            padded_img_list.append(padded_img)

        if return_np:
            return np.array(padded_img_list)
        return padded_img_list

    def min_max_list(self, det: Any) -> Optional[List[Any]]:
        """Create a list of bounding boxes from the detection.

        Args:
            det: The detection.

        Returns:
            The list of bounding boxes.
        """
        min_max_list = []
        if det is not None:
            for i, class_id in enumerate(det[:, -1]):
                obj = {
                    "bndbox": {
                        "xmin": min(int(det[i][0]), int(det[i][2])),
                        "xmax": max(int(det[i][0]), int(det[i][2])),
                        "ymin": min(int(det[i][1]), int(det[i][3])),
                        "ymax": max(int(det[i][1]), int(det[i][3])),
                        "width": max(int(det[i][0]), int(det[i][2]))
                        - min(int(det[i][0]), int(det[i][2])),
                        "height": max(int(det[i][1]), int(det[i][3]))
                        - min(int(det[i][1]), int(det[i][3])),
                    },
                    "name": self.names[int(class_id)],
                    "class_id": int(class_id),
                    "conf": float(det[i][4]),
                    "color": self.colors[int(det[i][5])],
                }
                min_max_list.append(obj)

            return min_max_list

        return None

    @staticmethod
    def max_objects_filter(
        min_max_list: List[Any], max_dict: Dict[Any, Any], name_key: str = "name"
    ) -> List[Any]:
        """Filter a list of bounding boxes based on the maximum number of objects.

        Args:
            min_max_list: The list of bounding boxes.
            max_dict: The maximum number of objects per class.
            name_key: The name key for class names. Defaults to "name".

        Returns:
            The filtered list of bounding boxes.
        """
        filtered_list = []
        max_dict_copy = copy.deepcopy(max_dict)
        for obj in min_max_list:
            if max_dict_copy[obj[name_key]] > 0:
                max_dict_copy[obj[name_key]] -= 1
                filtered_list.append(obj)
            else:
                pass
                # print(f"rejected {obj[by]} conf {obj['conf']}")

        return filtered_list
>>>>>>> 0b03ebd4
<|MERGE_RESOLUTION|>--- conflicted
+++ resolved
@@ -1,307 +1,4 @@
-<<<<<<< HEAD
 """Yolov8 class for running inference on video. """
-import os
-from typing import List, Optional, Any, Dict
-import copy
-from pathlib import Path
-from torch import Tensor
-import torch
-import numpy as np
-
-
-from ultralytics.nn.tasks import attempt_load_one_weight
-from ultralytics.yolo.data.augment import LetterBox
-from ultralytics.yolo.utils.ops import non_max_suppression, scale_boxes
-from ultralytics.yolo.utils.torch_utils import select_device
-from ultralytics.yolo.utils.checks import check_imgsz
-
-
-class BatchYolov8:  # pylint: disable=too-many-instance-attributes
-    """Yolov8 class for running inference on video."""
-
-    def __init__(  # pylint: disable=too-many-arguments
-        self,
-        weights_path: Path,
-        device: str = "",
-        img_size: int = 640,
-        conf_thres: float = 0.4,
-        iou_thres: float = 0.5,
-        augment: bool = False,
-        agnostic_nms: bool = False,
-        classes: Optional[List[str]] = None,
-        colors: Optional[List[List[int]]] = None,
-    ) -> None:
-        try:
-            self.device = select_device(device)
-        except Exception as err:
-            raise RuntimeError("Failed to select device", err) from err
-
-        self.weights_name = os.path.split(weights_path)[-1]
-
-        try:
-            (self.model, _) = attempt_load_one_weight(
-                str(weights_path), device=self.device
-            )
-            # self.model = attempt_load(weights_path, device=self.device) V5
-        except Exception as err:
-            raise RuntimeError("Failed to load model", err) from err
-
-        self.names = (
-            self.model.module.names
-            if hasattr(self.model, "module")
-            else self.model.names
-        )
-        if colors is None:
-            self.colors = [
-                [np.random.randint(0, 255) for _ in range(3)]
-                for _ in range(len(self.names))
-            ]
-        else:
-            self.colors = colors
-        self.imgsz = check_imgsz(img_size, stride=self.model.stride.max())
-        # self.imgsz = check_img_size(img_size, s=self.model.stride.max()) V5
-        self.conf_thres = conf_thres
-        self.iou_thres = iou_thres
-        self.augment = augment
-        self.agnostic_nms = agnostic_nms
-        self.classes = classes
-        self.half = self.device.type != "cpu"
-        if self.half:
-            self.model.half()
-        if self.device.type != "cpu":
-            self.burn()
-
-    def prepare_images(
-        self, img_s: List[np.ndarray[Any, Any]] | np.ndarray[Any, Any]
-    ) -> Tensor:
-        """Prepare a batch of images for inference by normalizing and reshaping them.
-
-        Args:
-            img_s: The images to prepare.
-
-        Raises:
-            RuntimeError: If the type of the images is not supported.
-
-        Returns:
-            The prepared images as a torch tensor.
-        """
-        if isinstance(img_s, list):
-
-            img_list = []
-
-            for img in img_s:
-                img_list += [self.reshape_copy_img(img)]
-
-            img_to_send = self.pad_batch_of_images(img_list)
-        elif isinstance(img_s, np.ndarray):
-            img_to_send = self.reshape_copy_img((np.ndarray(img_s)))
-        else:
-            print(type(img_s), " is not supported")
-            raise RuntimeError("Not supported type")
-
-        return self.prepare_image(img_to_send)
-
-    @staticmethod
-    def pad_batch_of_images(
-        img_list: List[Any], return_np: bool = True
-    ) -> np.ndarray[Any, Any] | List[Any]:
-        """Pad a batch of images to the same size.
-
-        Args:
-            img_list: The list of images to pad.
-            return_np: Whether to return a numpy array or a list of images.
-
-        Returns:
-            The padded images as a numpy array or a list of images.
-        """
-        max_height = 0
-        max_width = 0
-        padded_img_list = []
-        for img in img_list:
-            _, height, width = img.shape
-            max_height = max(max_height, height)
-            max_width = max(max_width, width)
-
-        for img in img_list:
-            padded_img = np.full(
-                (max_height, max_width, 3), (114, 114, 114), dtype=np.uint8
-            )
-            padded_img = padded_img.transpose(2, 0, 1)
-
-            _, height, width = img.shape
-            offset_width = (max_width - width) // 2
-            offset_height = (max_height - height) // 2
-
-            padded_img[
-                :,
-                offset_height : offset_height + height,
-                offset_width : offset_width + width,
-            ] = img
-            padded_img_list.append(padded_img)
-
-        if return_np:
-            return np.array(padded_img_list)
-        return padded_img_list
-
-    def __str__(self) -> str:
-        out = [
-            f"Model: {self.weights_name}",
-            f"Image size: {self.imgsz}",
-            f"Confidence threshold: {self.conf_thres}",
-            f"IoU threshold: {self.iou_thres}",
-            f"Augment: {self.augment}",
-            f"Agnostic nms: {self.agnostic_nms}",
-        ]
-        if self.classes is not None:
-            filter_classes = [self.names[each_class] for each_class in self.classes]
-            out.append(f"Classes filter: {filter_classes}")
-        out.append(f"Classes: {self.names}")
-
-        return "\n".join(out)
-
-    def burn(self) -> None:
-        """Burn in the model for better performance when starting inference."""
-        img = torch.zeros(
-            (1, 3, self.imgsz, self.imgsz), device=self.device
-        )  # init img
-        _ = self.model(img.half() if self.half else img)  # run once
-
-    def predict_batch(
-        self,
-        img0s: List[Any],
-        imgs: torch.Tensor,
-        max_objects: Optional[Dict[Any, Any]] = None,
-    ) -> List[Any]:
-        """Predict on a batch of images.
-
-        Args:
-            img0s: The list of images to predict on.
-            max_objects: Max number of objects to return per image for each class.
-
-        Returns:
-            A list of predictions.
-        """
-
-        # imgs = self.prepare_images(img0s)
-
-        with torch.no_grad():
-            # Run model
-            inf_out, _ = self.model(
-                imgs, augment=self.augment
-            )  # inference and training outputs
-
-            # Run NMS
-            preds = non_max_suppression(
-                inf_out, conf_thres=self.conf_thres, iou_thres=self.iou_thres
-            )
-
-        batch_output = []
-        for det, img0, img in zip(preds, img0s, imgs):
-            if det is not None and len(det):
-                det[:, :4] = scale_boxes(img.shape[1:], det[:, :4], img0.shape).round()
-            min_max_list = self.min_max_list(det)
-            if min_max_list is not None and max_objects is not None:
-                min_max_list = self.max_objects_filter(
-                    min_max_list, max_objects, name_key="name"
-                )
-
-            batch_output.append(min_max_list)
-
-        return batch_output
-
-    def prepare_image(self, original_img: np.ndarray[Any, Any] | List[Any]) -> Tensor:
-        """Prepare image for inference by normalizing and reshaping.
-
-        Args:
-            original_img: The image to prepare.
-
-        Returns:
-            The prepared image as a torch tensor.
-        """
-        new_img = torch.from_numpy(original_img).to(self.device)
-        new_img = new_img.half() if self.half else new_img.float()
-        new_img /= 255.0  # 0 - 255 to 0.0 - 1.0
-        if new_img.ndimension() == 3:
-            new_img = new_img.unsqueeze(0)
-
-        return new_img
-
-    def reshape_copy_img(self, img: np.ndarray[Any, Any]) -> np.ndarray[Any, Any]:
-        """Reshape and copy image.
-
-        Args:
-            img: The image to reshape and copy.
-
-        Returns:
-            The reshaped and copied image.
-        """
-        _img = LetterBox(stride=32, new_shape=self.imgsz)(image=img)
-        # _img = letterbox(img, new_shape=self.imgsz)[0] V5
-        _img = _img[:, :, ::-1].transpose(2, 0, 1)  # BGR to RGB
-        new_img: np.ndarray[Any, Any] = np.ascontiguousarray(_img)  # uint8 to float32
-        return new_img
-
-    def min_max_list(self, det: Any) -> Optional[List[Any]]:
-        """Create a list of bounding boxes from the detection.
-
-        Args:
-            det: The detection.
-
-        Returns:
-            The list of bounding boxes.
-        """
-        min_max_list = []
-        if det is not None:
-            for i, class_id in enumerate(det[:, -1]):
-                obj = {
-                    "bndbox": {
-                        "xmin": min(int(det[i][0]), int(det[i][2])),
-                        "xmax": max(int(det[i][0]), int(det[i][2])),
-                        "ymin": min(int(det[i][1]), int(det[i][3])),
-                        "ymax": max(int(det[i][1]), int(det[i][3])),
-                        "width": max(int(det[i][0]), int(det[i][2]))
-                        - min(int(det[i][0]), int(det[i][2])),
-                        "height": max(int(det[i][1]), int(det[i][3]))
-                        - min(int(det[i][1]), int(det[i][3])),
-                    },
-                    "name": self.names[int(class_id)],
-                    "class_id": int(class_id),
-                    "conf": float(det[i][4]),
-                    "color": self.colors[int(det[i][5])],
-                }
-                min_max_list.append(obj)
-
-            return min_max_list
-
-        return None
-
-    @staticmethod
-    def max_objects_filter(
-        min_max_list: List[Any], max_dict: Dict[Any, Any], name_key: str = "name"
-    ) -> List[Any]:
-        """Filter a list of bounding boxes based on the maximum number of objects.
-
-        Args:
-            min_max_list: The list of bounding boxes.
-            max_dict: The maximum number of objects per class.
-            name_key: The name key for class names. Defaults to "name".
-
-        Returns:
-            The filtered list of bounding boxes.
-        """
-        filtered_list = []
-        max_dict_copy = copy.deepcopy(max_dict)
-        for obj in min_max_list:
-            if max_dict_copy[obj[name_key]] > 0:
-                max_dict_copy[obj[name_key]] -= 1
-                filtered_list.append(obj)
-            else:
-                pass
-                # print(f"rejected {obj[by]} conf {obj['conf']}")
-
-        return filtered_list
-=======
-"""Yolov5 class for running inference on video. """
 import os
 from typing import List, Optional, Any, Dict
 import copy
@@ -345,7 +42,9 @@
         self.weights_name = os.path.split(weights_path)[-1]
 
         try:
-            (self.model, _) = attempt_load_one_weight(weights_path, device=self.device)
+            (self.model, _) = attempt_load_one_weight(
+                str(weights_path), device=self.device
+            )
             # self.model = attempt_load(weights_path, device=self.device) V5
         except Exception as err:
             logger.error("Failed to load model", exc_info=err)
@@ -605,5 +304,4 @@
                 pass
                 # print(f"rejected {obj[by]} conf {obj['conf']}")
 
-        return filtered_list
->>>>>>> 0b03ebd4
+        return filtered_list